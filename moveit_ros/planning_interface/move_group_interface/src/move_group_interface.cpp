/*********************************************************************
 * Software License Agreement (BSD License)
 *
 *  Copyright (c) 2014, SRI International
 *  Copyright (c) 2013, Ioan A. Sucan
 *  Copyright (c) 2012, Willow Garage, Inc.
 *  All rights reserved.
 *
 *  Redistribution and use in source and binary forms, with or without
 *  modification, are permitted provided that the following conditions
 *  are met:
 *
 *   * Redistributions of source code must retain the above copyright
 *     notice, this list of conditions and the following disclaimer.
 *   * Redistributions in binary form must reproduce the above
 *     copyright notice, this list of conditions and the following
 *     disclaimer in the documentation and/or other materials provided
 *     with the distribution.
 *   * Neither the name of Willow Garage nor the names of its
 *     contributors may be used to endorse or promote products derived
 *     from this software without specific prior written permission.
 *
 *  THIS SOFTWARE IS PROVIDED BY THE COPYRIGHT HOLDERS AND CONTRIBUTORS
 *  "AS IS" AND ANY EXPRESS OR IMPLIED WARRANTIES, INCLUDING, BUT NOT
 *  LIMITED TO, THE IMPLIED WARRANTIES OF MERCHANTABILITY AND FITNESS
 *  FOR A PARTICULAR PURPOSE ARE DISCLAIMED. IN NO EVENT SHALL THE
 *  COPYRIGHT OWNER OR CONTRIBUTORS BE LIABLE FOR ANY DIRECT, INDIRECT,
 *  INCIDENTAL, SPECIAL, EXEMPLARY, OR CONSEQUENTIAL DAMAGES (INCLUDING,
 *  BUT NOT LIMITED TO, PROCUREMENT OF SUBSTITUTE GOODS OR SERVICES;
 *  LOSS OF USE, DATA, OR PROFITS; OR BUSINESS INTERRUPTION) HOWEVER
 *  CAUSED AND ON ANY THEORY OF LIABILITY, WHETHER IN CONTRACT, STRICT
 *  LIABILITY, OR TORT (INCLUDING NEGLIGENCE OR OTHERWISE) ARISING IN
 *  ANY WAY OUT OF THE USE OF THIS SOFTWARE, EVEN IF ADVISED OF THE
 *  POSSIBILITY OF SUCH DAMAGE.
 *********************************************************************/

/* Author: Ioan Sucan, Sachin Chitta */

#include <stdexcept>
#include <sstream>
#include <memory>
#include <tf2_geometry_msgs/tf2_geometry_msgs.hpp>
#include <moveit/warehouse/constraints_storage.h>
#include <moveit/kinematic_constraints/utils.h>
#include <moveit/move_group/capability_names.h>
#include <moveit/move_group_interface/move_group_interface.h>
#include <moveit/planning_scene_monitor/current_state_monitor.h>
#include <moveit/planning_scene_monitor/planning_scene_monitor.h>
#include <moveit/planning_scene_interface/planning_scene_interface.h>
#include <moveit/trajectory_execution_manager/trajectory_execution_manager.h>
#include <moveit/common_planning_interface_objects/common_objects.h>
#include <moveit/robot_state/conversions.h>
#include <moveit_msgs/action/execute_trajectory.hpp>
#include <moveit_msgs/srv/query_planner_interfaces.hpp>
#include <spinbot_msgs/srv/get_cartesian_path.hpp>
#include <moveit_msgs/srv/grasp_planning.hpp>
#include <moveit_msgs/srv/get_planner_params.hpp>
#include <moveit_msgs/srv/set_planner_params.hpp>
#include <moveit/utils/rclcpp_utils.h>

#include <std_msgs/msg/string.hpp>
#include <geometry_msgs/msg/transform_stamped.hpp>
#include <tf2/utils.h>
#include <tf2_eigen/tf2_eigen.hpp>
#include <tf2_ros/transform_listener.h>
#include <rclcpp/rclcpp.hpp>
#include <rclcpp/version.h>

namespace moveit
{
namespace planning_interface
{
const std::string MoveGroupInterface::ROBOT_DESCRIPTION =
    "robot_description";  // name of the robot description (a param name, so it can be changed externally)

const std::string GRASP_PLANNING_SERVICE_NAME = "plan_grasps";  // name of the service that can be used to plan grasps
const rclcpp::Logger LOGGER = rclcpp::get_logger("move_group_interface");

namespace
{
enum ActiveTargetType
{
  JOINT,
  POSE,
  POSITION,
  ORIENTATION
};

// Function to support both Rolling and Humble on the main branch
// Rolling has deprecated the version of the create_client method that takes
// rmw_qos_profile_services_default for the QoS argument
#if RCLCPP_VERSION_GTE(17, 0, 0)  // Rolling
auto qos_default()
{
  return rclcpp::SystemDefaultsQoS();
}
#else  // Humble
auto qos_default()
{
  return rmw_qos_profile_services_default;
}
#endif

}  // namespace

class MoveGroupInterface::MoveGroupInterfaceImpl
{
  friend MoveGroupInterface;

public:
  MoveGroupInterfaceImpl(const rclcpp::Node::SharedPtr& node, const Options& opt,
                         const std::shared_ptr<tf2_ros::Buffer>& tf_buffer, const rclcpp::Duration& wait_for_servers)
    : opt_(opt), node_(node), tf_buffer_(tf_buffer)
  {
    // We have no control on how the passed node is getting executed. To make sure MGI is functional, we're creating
    // our own callback group which is managed in a separate callback thread
    callback_group_ = node_->create_callback_group(rclcpp::CallbackGroupType::MutuallyExclusive,
                                                   false /* don't spin with node executor */);
    callback_executor_.add_callback_group(callback_group_, node->get_node_base_interface());
    callback_thread_ = std::thread([this]() { callback_executor_.spin(); });

    robot_model_ = opt.robot_model ? opt.robot_model : getSharedRobotModel(node_, opt.robot_description);
    if (!getRobotModel())
    {
      std::string error = "Unable to construct robot model. Please make sure all needed information is on the "
                          "parameter server.";
      RCLCPP_FATAL_STREAM(LOGGER, error);
      throw std::runtime_error(error);
    }

    if (!getRobotModel()->hasJointModelGroup(opt.group_name))
    {
      std::string error = "Group '" + opt.group_name + "' was not found.";
      RCLCPP_FATAL_STREAM(LOGGER, error);
      throw std::runtime_error(error);
    }

    joint_model_group_ = getRobotModel()->getJointModelGroup(opt.group_name);

    joint_state_target_ = std::make_shared<moveit::core::RobotState>(getRobotModel());
    joint_state_target_->setToDefaultValues();
    active_target_ = JOINT;
    can_look_ = false;
    look_around_attempts_ = 0;
    can_replan_ = false;
    replan_delay_ = 2.0;
    replan_attempts_ = 1;
    goal_joint_tolerance_ = 1e-4;
    goal_position_tolerance_ = 1e-4;     // 0.1 mm
    goal_orientation_tolerance_ = 1e-3;  // ~0.1 deg
    allowed_planning_time_ = 5.0;
    num_planning_attempts_ = 1;
    max_cartesian_speed_ = 0.0;
    node_->get_parameter_or<double>("robot_description_planning.default_velocity_scaling_factor",
                                    max_velocity_scaling_factor_, 0.1);
    node_->get_parameter_or<double>("robot_description_planning.default_acceleration_scaling_factor",
                                    max_acceleration_scaling_factor_, 0.1);
    initializing_constraints_ = false;

    if (joint_model_group_->isChain())
      end_effector_link_ = joint_model_group_->getLinkModelNames().back();
    pose_reference_frame_ = getRobotModel()->getModelFrame();
    // Append the slash between two topic components
    trajectory_event_publisher_ = node_->create_publisher<std_msgs::msg::String>(
        rclcpp::names::append(opt_.move_group_namespace,
                              trajectory_execution_manager::TrajectoryExecutionManager::EXECUTION_EVENT_TOPIC),
        1);
    attached_object_publisher_ = node_->create_publisher<moveit_msgs::msg::AttachedCollisionObject>(
        rclcpp::names::append(opt_.move_group_namespace,
                              planning_scene_monitor::PlanningSceneMonitor::DEFAULT_ATTACHED_COLLISION_OBJECT_TOPIC),
        1);

    current_state_monitor_ = getSharedStateMonitor(node_, robot_model_, tf_buffer_);

    move_action_client_ = rclcpp_action::create_client<moveit_msgs::action::MoveGroup>(
        node_, rclcpp::names::append(opt_.move_group_namespace, move_group::MOVE_ACTION), callback_group_);
    move_action_client_->wait_for_action_server(wait_for_servers.to_chrono<std::chrono::duration<double>>());
    execute_action_client_ = rclcpp_action::create_client<moveit_msgs::action::ExecuteTrajectory>(
        node_, rclcpp::names::append(opt_.move_group_namespace, move_group::EXECUTE_ACTION_NAME), callback_group_);
    execute_action_client_->wait_for_action_server(wait_for_servers.to_chrono<std::chrono::duration<double>>());

    query_service_ = node_->create_client<moveit_msgs::srv::QueryPlannerInterfaces>(
        rclcpp::names::append(opt_.move_group_namespace, move_group::QUERY_PLANNERS_SERVICE_NAME), qos_default(),
        callback_group_);
    get_params_service_ = node_->create_client<moveit_msgs::srv::GetPlannerParams>(
        rclcpp::names::append(opt_.move_group_namespace, move_group::GET_PLANNER_PARAMS_SERVICE_NAME), qos_default(),
        callback_group_);
    set_params_service_ = node_->create_client<moveit_msgs::srv::SetPlannerParams>(
        rclcpp::names::append(opt_.move_group_namespace, move_group::SET_PLANNER_PARAMS_SERVICE_NAME), qos_default(),
        callback_group_);
    cartesian_path_service_ = node_->create_client<spinbot_msgs::srv::GetCartesianPath>(
        rclcpp::names::append(opt_.move_group_namespace, move_group::CARTESIAN_PATH_SERVICE_NAME), qos_default(),
        callback_group_);

    RCLCPP_INFO_STREAM(LOGGER, "Ready to take commands for planning group " << opt.group_name << '.');
  }

  ~MoveGroupInterfaceImpl()
  {
    if (constraints_init_thread_)
      constraints_init_thread_->join();

    callback_executor_.cancel();

    if (callback_thread_.joinable())
      callback_thread_.join();
  }

  const std::shared_ptr<tf2_ros::Buffer>& getTF() const
  {
    return tf_buffer_;
  }

  const Options& getOptions() const
  {
    return opt_;
  }

  const moveit::core::RobotModelConstPtr& getRobotModel() const
  {
    return robot_model_;
  }

  const moveit::core::JointModelGroup* getJointModelGroup() const
  {
    return joint_model_group_;
  }

  rclcpp_action::Client<moveit_msgs::action::MoveGroup>& getMoveGroupClient() const
  {
    return *move_action_client_;
  }

  bool getInterfaceDescription(moveit_msgs::msg::PlannerInterfaceDescription& desc)
  {
    auto req = std::make_shared<moveit_msgs::srv::QueryPlannerInterfaces::Request>();
    auto future_response = query_service_->async_send_request(req);

    if (future_response.valid())
    {
      const auto& response = future_response.get();
      if (!response->planner_interfaces.empty())
      {
        desc = response->planner_interfaces.front();
        return true;
      }
    }
    return false;
  }

  bool getInterfaceDescriptions(std::vector<moveit_msgs::msg::PlannerInterfaceDescription>& desc)
  {
    auto req = std::make_shared<moveit_msgs::srv::QueryPlannerInterfaces::Request>();
    auto future_response = query_service_->async_send_request(req);
    if (future_response.valid())
    {
      const auto& response = future_response.get();
      if (!response->planner_interfaces.empty())
      {
        desc = response->planner_interfaces;
        return true;
      }
    }
    return false;
  }

  std::map<std::string, std::string> getPlannerParams(const std::string& planner_id, const std::string& group = "")
  {
    auto req = std::make_shared<moveit_msgs::srv::GetPlannerParams::Request>();
    moveit_msgs::srv::GetPlannerParams::Response::SharedPtr response;
    req->planner_config = planner_id;
    req->group = group;
    std::map<std::string, std::string> result;

    auto future_response = get_params_service_->async_send_request(req);
    if (future_response.valid())
    {
      response = future_response.get();
      for (unsigned int i = 0, end = response->params.keys.size(); i < end; ++i)
        result[response->params.keys[i]] = response->params.values[i];
    }
    return result;
  }

  void setPlannerParams(const std::string& planner_id, const std::string& group,
                        const std::map<std::string, std::string>& params, bool replace = false)
  {
    auto req = std::make_shared<moveit_msgs::srv::SetPlannerParams::Request>();
    req->planner_config = planner_id;
    req->group = group;
    req->replace = replace;
    for (const std::pair<const std::string, std::string>& param : params)
    {
      req->params.keys.push_back(param.first);
      req->params.values.push_back(param.second);
    }
    set_params_service_->async_send_request(req);
  }

  std::string getDefaultPlanningPipelineId() const
  {
    std::string default_planning_pipeline;
    node_->get_parameter("move_group.default_planning_pipeline", default_planning_pipeline);
    return default_planning_pipeline;
  }

  void setPlanningPipelineId(const std::string& pipeline_id)
  {
    if (pipeline_id != planning_pipeline_id_)
    {
      planning_pipeline_id_ = pipeline_id;

      // Reset planner_id if planning pipeline changed
      planner_id_ = "";
    }
  }

  const std::string& getPlanningPipelineId() const
  {
    return planning_pipeline_id_;
  }

  std::string getDefaultPlannerId(const std::string& group) const
  {
    // Check what planning pipeline config should be used
    std::string pipeline_id = getDefaultPlanningPipelineId();
    if (!planning_pipeline_id_.empty())
      pipeline_id = planning_pipeline_id_;

    std::stringstream param_name;
    param_name << "move_group";
    if (!pipeline_id.empty())
      param_name << "/planning_pipelines/" << pipeline_id;
    if (!group.empty())
      param_name << '.' << group;
    param_name << ".default_planner_config";

    std::string default_planner_config;
    node_->get_parameter(param_name.str(), default_planner_config);
    return default_planner_config;
  }

  void setPlannerId(const std::string& planner_id)
  {
    planner_id_ = planner_id;
  }

  const std::string& getPlannerId() const
  {
    return planner_id_;
  }

  void setNumPlanningAttempts(unsigned int num_planning_attempts)
  {
    num_planning_attempts_ = num_planning_attempts;
  }

  void setMaxVelocityScalingFactor(double value)
  {
    setMaxScalingFactor(max_velocity_scaling_factor_, value, "velocity_scaling_factor", 0.1);
  }

  void setMaxAccelerationScalingFactor(double value)
  {
    setMaxScalingFactor(max_acceleration_scaling_factor_, value, "acceleration_scaling_factor", 0.1);
  }

  void setMaxScalingFactor(double& variable, const double target_value, const char* factor_name, double fallback_value)
  {
    if (target_value > 1.0)
    {
      RCLCPP_WARN(rclcpp::get_logger("move_group_interface"), "Limiting max_%s (%.2f) to 1.0.", factor_name,
                  target_value);
      variable = 1.0;
    }
    else if (target_value <= 0.0)
    {
      node_->get_parameter_or<double>(std::string("robot_description_planning.default_") + factor_name, variable,
                                      fallback_value);
      if (target_value < 0.0)
      {
        RCLCPP_WARN(rclcpp::get_logger("move_group_interface"), "max_%s < 0.0! Setting to default: %.2f.", factor_name,
                    variable);
      }
    }
    else
    {
      variable = target_value;
    }
  }

  void limitMaxCartesianLinkSpeed(const double max_speed, const std::string& link_name)
  {
    cartesian_speed_limited_link_ = link_name;
    max_cartesian_speed_ = max_speed;
  }

  void clearMaxCartesianLinkSpeed()
  {
    cartesian_speed_limited_link_ = "";
    max_cartesian_speed_ = 0.0;
  }

  moveit::core::RobotState& getTargetRobotState()
  {
    return *joint_state_target_;
  }

  const moveit::core::RobotState& getTargetRobotState() const
  {
    return *joint_state_target_;
  }

  void setStartState(const moveit::core::RobotState& start_state)
  {
    considered_start_state_ = std::make_shared<moveit::core::RobotState>(start_state);
  }

  void setStartStateToCurrentState()
  {
    considered_start_state_.reset();
  }

  moveit::core::RobotStatePtr getStartState()
  {
    if (considered_start_state_)
    {
      return considered_start_state_;
    }
    else
    {
      moveit::core::RobotStatePtr s;
      getCurrentState(s);
      return s;
    }
  }

  bool setJointValueTarget(const geometry_msgs::msg::Pose& eef_pose, const std::string& end_effector_link,
                           const std::string& frame, bool approx)
  {
    const std::string& eef = end_effector_link.empty() ? getEndEffectorLink() : end_effector_link;
    // this only works if we have an end-effector
    if (!eef.empty())
    {
      // first we set the goal to be the same as the start state
      moveit::core::RobotStatePtr c = getStartState();
      if (c)
      {
        setTargetType(JOINT);
        c->enforceBounds();
        getTargetRobotState() = *c;
        if (!getTargetRobotState().satisfiesBounds(getGoalJointTolerance()))
          return false;
      }
      else
        return false;

      // we may need to do approximate IK
      kinematics::KinematicsQueryOptions o;
      o.return_approximate_solution = approx;

      // if no frame transforms are needed, call IK directly
      if (frame.empty() || moveit::core::Transforms::sameFrame(frame, getRobotModel()->getModelFrame()))
      {
        return getTargetRobotState().setFromIK(getJointModelGroup(), eef_pose, eef, 0.0,
                                               moveit::core::GroupStateValidityCallbackFn(), o);
      }
      else
      {
        // transform the pose into the model frame, then do IK
        bool frame_found;
        const Eigen::Isometry3d& t = getTargetRobotState().getFrameTransform(frame, &frame_found);
        if (frame_found)
        {
          Eigen::Isometry3d p;
          tf2::fromMsg(eef_pose, p);
          return getTargetRobotState().setFromIK(getJointModelGroup(), t * p, eef, 0.0,
                                                 moveit::core::GroupStateValidityCallbackFn(), o);
        }
        else
        {
          RCLCPP_ERROR(LOGGER, "Unable to transform from frame '%s' to frame '%s'", frame.c_str(),
                       getRobotModel()->getModelFrame().c_str());
          return false;
        }
      }
    }
    else
      return false;
  }

  void setEndEffectorLink(const std::string& end_effector)
  {
    end_effector_link_ = end_effector;
  }

  void clearPoseTarget(const std::string& end_effector_link)
  {
    pose_targets_.erase(end_effector_link);
  }

  void clearPoseTargets()
  {
    pose_targets_.clear();
  }

  const std::string& getEndEffectorLink() const
  {
    return end_effector_link_;
  }

  const std::string& getEndEffector() const
  {
    if (!end_effector_link_.empty())
    {
      const std::vector<std::string>& possible_eefs =
          getRobotModel()->getJointModelGroup(opt_.group_name)->getAttachedEndEffectorNames();
      for (const std::string& possible_eef : possible_eefs)
      {
        if (getRobotModel()->getEndEffector(possible_eef)->hasLinkModel(end_effector_link_))
          return possible_eef;
      }
    }
    static std::string empty;
    return empty;
  }

  bool setPoseTargets(const std::vector<geometry_msgs::msg::PoseStamped>& poses, const std::string& end_effector_link)
  {
    const std::string& eef = end_effector_link.empty() ? end_effector_link_ : end_effector_link;
    if (eef.empty())
    {
      RCLCPP_ERROR(LOGGER, "No end-effector to set the pose for");
      return false;
    }
    else
    {
      pose_targets_[eef] = poses;
      // make sure we don't store an actual stamp, since that will become stale can potentially cause tf errors
      std::vector<geometry_msgs::msg::PoseStamped>& stored_poses = pose_targets_[eef];
      for (geometry_msgs::msg::PoseStamped& stored_pose : stored_poses)
        stored_pose.header.stamp = rclcpp::Time(0);
    }
    return true;
  }

  bool hasPoseTarget(const std::string& end_effector_link) const
  {
    const std::string& eef = end_effector_link.empty() ? end_effector_link_ : end_effector_link;
    return pose_targets_.find(eef) != pose_targets_.end();
  }

  const geometry_msgs::msg::PoseStamped& getPoseTarget(const std::string& end_effector_link) const
  {
    const std::string& eef = end_effector_link.empty() ? end_effector_link_ : end_effector_link;

    // if multiple pose targets are set, return the first one
    std::map<std::string, std::vector<geometry_msgs::msg::PoseStamped>>::const_iterator jt = pose_targets_.find(eef);
    if (jt != pose_targets_.end())
    {
      if (!jt->second.empty())
        return jt->second.at(0);
    }

    // or return an error
    static const geometry_msgs::msg::PoseStamped UNKNOWN;
    RCLCPP_ERROR(LOGGER, "Pose for end-effector '%s' not known.", eef.c_str());
    return UNKNOWN;
  }

  const std::vector<geometry_msgs::msg::PoseStamped>& getPoseTargets(const std::string& end_effector_link) const
  {
    const std::string& eef = end_effector_link.empty() ? end_effector_link_ : end_effector_link;

    std::map<std::string, std::vector<geometry_msgs::msg::PoseStamped>>::const_iterator jt = pose_targets_.find(eef);
    if (jt != pose_targets_.end())
    {
      if (!jt->second.empty())
        return jt->second;
    }

    // or return an error
    static const std::vector<geometry_msgs::msg::PoseStamped> EMPTY;
    RCLCPP_ERROR(LOGGER, "Poses for end-effector '%s' are not known.", eef.c_str());
    return EMPTY;
  }

  void setPoseReferenceFrame(const std::string& pose_reference_frame)
  {
    pose_reference_frame_ = pose_reference_frame;
  }

  void setSupportSurfaceName(const std::string& support_surface)
  {
    support_surface_ = support_surface;
  }

  const std::string& getPoseReferenceFrame() const
  {
    return pose_reference_frame_;
  }

  void setTargetType(ActiveTargetType type)
  {
    active_target_ = type;
  }

  ActiveTargetType getTargetType() const
  {
    return active_target_;
  }

  bool startStateMonitor(double wait)
  {
    if (!current_state_monitor_)
    {
      RCLCPP_ERROR(LOGGER, "Unable to monitor current robot state");
      return false;
    }

    // if needed, start the monitor and wait up to 1 second for a full robot state
    if (!current_state_monitor_->isActive())
      current_state_monitor_->startStateMonitor();

    current_state_monitor_->waitForCompleteState(opt_.group_name, wait);
    return true;
  }

  bool getCurrentState(moveit::core::RobotStatePtr& current_state, double wait_seconds = 1.0)
  {
    if (!current_state_monitor_)
    {
      RCLCPP_ERROR(LOGGER, "Unable to get current robot state");
      return false;
    }

    // if needed, start the monitor and wait up to 1 second for a full robot state
    if (!current_state_monitor_->isActive())
      current_state_monitor_->startStateMonitor();

    if (!current_state_monitor_->waitForCurrentState(node_->now(), wait_seconds))
    {
      RCLCPP_ERROR(LOGGER, "Failed to fetch current robot state");
      return false;
    }

    current_state = current_state_monitor_->getCurrentState();
    return true;
  }

  /** \brief Convert a vector of PoseStamped to a vector of PlaceLocation */
  //  std::vector<moveit_msgs::msg::PlaceLocation>
  //  posesToPlaceLocations(const std::vector<geometry_msgs::msg::PoseStamped>& poses) const
  //  {
  //    std::vector<moveit_msgs::msg::PlaceLocation> locations;
  //    for (const geometry_msgs::msg::PoseStamped& pose : poses)
  //    {
  //      moveit_msgs::msg::PlaceLocation location;
  //      location.pre_place_approach.direction.vector.z = -1.0;
  //      location.post_place_retreat.direction.vector.x = -1.0;
  //      location.pre_place_approach.direction.header.frame_id = getRobotModel()->getModelFrame();
  //      location.post_place_retreat.direction.header.frame_id = end_effector_link_;
  //
  //      location.pre_place_approach.min_distance = 0.1;
  //      location.pre_place_approach.desired_distance = 0.2;
  //      location.post_place_retreat.min_distance = 0.0;
  //      location.post_place_retreat.desired_distance = 0.2;
  //      // location.post_place_posture is filled by the pick&place lib with the getDetachPosture from the AttachedBody
  //
  //      location.place_pose = pose;
  //      locations.push_back(location);
  //    }
  //    RCLCPP_DEBUG(LOGGER, "Move group interface has %u place locations",
  //                    static_cast<unsigned int>(locations.size()));
  //    return locations;
  //  }

  //  moveit::core::MoveItErrorCode place(const moveit_msgs::action::Place::Goal& goal)
  //  {
  //    if (!place_action_client_ || !place_action_client_->action_server_is_ready())
  //    {
  //      RCLCPP_ERROR_STREAM(LOGGER, "Place action client not found/not ready");
  //      return moveit::core::MoveItErrorCode::FAILURE;
  //    }
  //
  //    int64_t timeout = 3.0;
  //    auto future = place_action_client_->async_send_goal(goal);
  //    if (rclcpp::spin_until_future_complete(node_, future, std::chrono::seconds(timeout)) !=
  //      rclcpp::FutureReturnCode::SUCCESS)
  //    {
  //      RCLCPP_ERROR_STREAM(LOGGER, "Place action timeout reached");
  //      return moveit::core::MoveItErrorCode::FAILURE;
  //    }
  //    return moveit::core::MoveItErrorCode::SUCCESS;
  //  }

  //  moveit::core::MoveItErrorCode pick(const moveit_msgs::action::Pickup::Goal& goal)
  //  {
  //    if (!pick_action_client_ || !pick_action_client_->action_server_is_ready())
  //    {
  //      RCLCPP_ERROR_STREAM(LOGGER, "Pick action client not found/not ready");
  //      return moveit::core::MoveItErrorCode::FAILURE;
  //    }
  //
  //    int64_t timeout = 3.0;
  //    auto future = pick_action_client_->async_send_goal(goal);
  //    if (rclcpp::spin_until_future_complete(node_, future, std::chrono::seconds(timeout)) !=
  //      rclcpp::FutureReturnCode::SUCCESS)
  //    {
  //      RCLCPP_ERROR_STREAM(LOGGER, "Pick action timeout reached");
  //      return moveit::core::MoveItErrorCode::FAILURE;
  //    }
  //    return moveit::core::MoveItErrorCode::SUCCESS;
  //  }

  //  moveit::core::MoveItErrorCode planGraspsAndPick(const std::string& object, bool plan_only = false)
  //  {
  //    if (object.empty())
  //    {
  //      return planGraspsAndPick(moveit_msgs::msg::CollisionObject());
  //    }
  //
  //    PlanningSceneInterface psi;
  //    std::map<std::string, moveit_msgs::msg::CollisionObject> objects =
  //        psi.getObjects(std::vector<std::string>(1, object));
  //
  //    if (objects.empty())
  //    {
  //      RCLCPP_ERROR_STREAM(LOGGER, "Asked for grasps for the object '"
  //                                                         << object << "', but the object could not be found");
  //      return moveit::core::MoveItErrorCode::INVALID_OBJECT_NAME;
  //    }
  //
  //    return planGraspsAndPick(objects[object], plan_only);
  //  }

  //  moveit::core::MoveItErrorCode planGraspsAndPick(const moveit_msgs::msg::CollisionObject& object, bool plan_only = false)
  //  {
  //    if (!plan_grasps_service_)
  //    {
  //      RCLCPP_ERROR_STREAM(LOGGER, "Grasp planning service '"
  //                                                         << GRASP_PLANNING_SERVICE_NAME
  //                                                         << "' is not available."
  //                                                            " This has to be implemented and started separately.");
  //      return moveit::core::MoveItErrorCode::FAILURE;
  //    }
  //
  //    auto request = std::make_shared<moveit_msgs::srv::GraspPlanning::Request>();
  //    moveit_msgs::srv::GraspPlanning::Response::SharedPtr response;
  //
  //    request->group_name = opt_.group_name;
  //    request->target = object;
  //    request->support_surfaces.push_back(support_surface_);
  //
  //    RCLCPP_DEBUG(LOGGER, "Calling grasp planner...");
  //
  //    auto res = plan_grasps_service_->async_send_request(request);
  //    if (rclcpp::spin_until_future_complete(node_, res) !=
  //          rclcpp::FutureReturnCode::SUCCESS)
  //    {
  //      RCLCPP_ERROR(LOGGER, "Grasp planning failed. Unable to pick.");
  //      return moveit::core::MoveItErrorCode::FAILURE;
  //    }
  //    response = res.get();
  //    if (response->error_code.val != moveit_msgs::msg::MoveItErrorCodes::SUCCESS)
  //    {
  //      RCLCPP_ERROR(LOGGER, "Grasp planning failed. Unable to pick.");
  //      return moveit::core::MoveItErrorCode::FAILURE;
  //    }
  //    return pick(constructPickupGoal(object.id, std::move(response->grasps), plan_only));
  //  }

  moveit::core::MoveItErrorCode plan(Plan& plan)
  {
    if (!move_action_client_ || !move_action_client_->action_server_is_ready())
    {
      RCLCPP_INFO_STREAM(LOGGER, "MoveGroup action client/server not ready");
      return moveit::core::MoveItErrorCode::FAILURE;
    }
    RCLCPP_INFO_STREAM(LOGGER, "MoveGroup action client/server ready");

    moveit_msgs::action::MoveGroup::Goal goal;
    constructGoal(goal);
    goal.planning_options.plan_only = true;
    goal.planning_options.look_around = false;
    goal.planning_options.replan = false;
    goal.planning_options.planning_scene_diff.is_diff = true;
    goal.planning_options.planning_scene_diff.robot_state.is_diff = true;

    bool done = false;
    rclcpp_action::ResultCode code = rclcpp_action::ResultCode::UNKNOWN;
    std::shared_ptr<moveit_msgs::action::MoveGroup::Result> res;
    auto send_goal_opts = rclcpp_action::Client<moveit_msgs::action::MoveGroup>::SendGoalOptions();

    send_goal_opts.goal_response_callback =
        [&](const rclcpp_action::ClientGoalHandle<moveit_msgs::action::MoveGroup>::SharedPtr& goal_handle) {
          if (!goal_handle)
          {
            done = true;
            RCLCPP_INFO(LOGGER, "Planning request rejected");
          }
          else
            RCLCPP_INFO(LOGGER, "Planning request accepted");
        };
    send_goal_opts.result_callback =
        [&](const rclcpp_action::ClientGoalHandle<moveit_msgs::action::MoveGroup>::WrappedResult& result) {
          res = result.result;
          code = result.code;
          done = true;

          switch (result.code)
          {
            case rclcpp_action::ResultCode::SUCCEEDED:
              RCLCPP_INFO(LOGGER, "Planning request complete!");
              break;
            case rclcpp_action::ResultCode::ABORTED:
              RCLCPP_INFO(LOGGER, "Planning request aborted");
              return;
            case rclcpp_action::ResultCode::CANCELED:
              RCLCPP_INFO(LOGGER, "Planning request canceled");
              return;
            default:
              RCLCPP_INFO(LOGGER, "Planning request unknown result code");
              return;
          }
        };

    auto goal_handle_future = move_action_client_->async_send_goal(goal, send_goal_opts);

    // wait until send_goal_opts.result_callback is called
    while (!done)
    {
      std::this_thread::sleep_for(std::chrono::milliseconds(1));
    }

    if (code != rclcpp_action::ResultCode::SUCCEEDED)
    {
      RCLCPP_ERROR_STREAM(LOGGER, "MoveGroupInterface::plan() failed or timeout reached");
      return res->error_code;
    }

    plan.trajectory = res->planned_trajectory;
    plan.start_state = res->trajectory_start;
    plan.planning_time = res->planning_time;
    RCLCPP_INFO(LOGGER, "time taken to generate plan: %g seconds", plan.planning_time);

    return res->error_code;
  }

  moveit::core::MoveItErrorCode move(bool wait)
  {
    if (!move_action_client_ || !move_action_client_->action_server_is_ready())
    {
      RCLCPP_INFO_STREAM(LOGGER, "MoveGroup action client/server not ready");
      return moveit::core::MoveItErrorCode::FAILURE;
    }

    moveit_msgs::action::MoveGroup::Goal goal;
    constructGoal(goal);
    goal.planning_options.plan_only = false;
    goal.planning_options.look_around = can_look_;
    goal.planning_options.replan = can_replan_;
    goal.planning_options.replan_delay = replan_delay_;
    goal.planning_options.planning_scene_diff.is_diff = true;
    goal.planning_options.planning_scene_diff.robot_state.is_diff = true;

    bool done = false;
    rclcpp_action::ResultCode code = rclcpp_action::ResultCode::UNKNOWN;
    std::shared_ptr<moveit_msgs::action::MoveGroup_Result> res;
    auto send_goal_opts = rclcpp_action::Client<moveit_msgs::action::MoveGroup>::SendGoalOptions();

    send_goal_opts.goal_response_callback =
        [&](const rclcpp_action::ClientGoalHandle<moveit_msgs::action::MoveGroup>::SharedPtr& goal_handle) {
          if (!goal_handle)
          {
            done = true;
            RCLCPP_INFO(LOGGER, "Plan and Execute request rejected");
          }
          else
            RCLCPP_INFO(LOGGER, "Plan and Execute request accepted");
        };
    send_goal_opts.result_callback =
        [&](const rclcpp_action::ClientGoalHandle<moveit_msgs::action::MoveGroup>::WrappedResult& result) {
          res = result.result;
          code = result.code;
          done = true;

          switch (result.code)
          {
            case rclcpp_action::ResultCode::SUCCEEDED:
              RCLCPP_INFO(LOGGER, "Plan and Execute request complete!");
              break;
            case rclcpp_action::ResultCode::ABORTED:
              RCLCPP_INFO(LOGGER, "Plan and Execute request aborted");
              return;
            case rclcpp_action::ResultCode::CANCELED:
              RCLCPP_INFO(LOGGER, "Plan and Execute request canceled");
              return;
            default:
              RCLCPP_INFO(LOGGER, "Plan and Execute request unknown result code");
              return;
          }
        };
    auto goal_handle_future = move_action_client_->async_send_goal(goal, send_goal_opts);
    if (!wait)
      return moveit::core::MoveItErrorCode::SUCCESS;

    // wait until send_goal_opts.result_callback is called
    while (!done)
    {
      std::this_thread::sleep_for(std::chrono::milliseconds(1));
    }

    if (code != rclcpp_action::ResultCode::SUCCEEDED)
    {
      RCLCPP_ERROR_STREAM(LOGGER, "MoveGroupInterface::move() failed or timeout reached");
    }
    return res->error_code;
  }

  moveit::core::MoveItErrorCode execute(const moveit_msgs::msg::RobotTrajectory& trajectory, bool wait)
  {
    if (!execute_action_client_ || !execute_action_client_->action_server_is_ready())
    {
      RCLCPP_INFO_STREAM(LOGGER, "execute_action_client_ client/server not ready");
      return moveit::core::MoveItErrorCode::FAILURE;
    }

    bool done = false;
    rclcpp_action::ResultCode code = rclcpp_action::ResultCode::UNKNOWN;
    std::shared_ptr<moveit_msgs::action::ExecuteTrajectory_Result> res;
    auto send_goal_opts = rclcpp_action::Client<moveit_msgs::action::ExecuteTrajectory>::SendGoalOptions();

    send_goal_opts.goal_response_callback =
        [&](const rclcpp_action::ClientGoalHandle<moveit_msgs::action::ExecuteTrajectory>::SharedPtr& goal_handle) {
          if (!goal_handle)
          {
            done = true;
            RCLCPP_INFO(LOGGER, "Execute request rejected");
          }
          else
            RCLCPP_INFO(LOGGER, "Execute request accepted");
        };
    send_goal_opts.result_callback =
        [&](const rclcpp_action::ClientGoalHandle<moveit_msgs::action::ExecuteTrajectory>::WrappedResult& result) {
          res = result.result;
          code = result.code;
          done = true;

          switch (result.code)
          {
            case rclcpp_action::ResultCode::SUCCEEDED:
              RCLCPP_INFO(LOGGER, "Execute request success!");
              break;
            case rclcpp_action::ResultCode::ABORTED:
              RCLCPP_INFO(LOGGER, "Execute request aborted");
              return;
            case rclcpp_action::ResultCode::CANCELED:
              RCLCPP_INFO(LOGGER, "Execute request canceled");
              return;
            default:
              RCLCPP_INFO(LOGGER, "Execute request unknown result code");
              return;
          }
        };

    moveit_msgs::action::ExecuteTrajectory::Goal goal;
    goal.trajectory = trajectory;

    auto goal_handle_future = execute_action_client_->async_send_goal(goal, send_goal_opts);
    if (!wait)
      return moveit::core::MoveItErrorCode::SUCCESS;

    // wait until send_goal_opts.result_callback is called
    while (!done)
    {
      std::this_thread::sleep_for(std::chrono::milliseconds(1));
    }

    if (code != rclcpp_action::ResultCode::SUCCEEDED)
    {
      RCLCPP_ERROR_STREAM(LOGGER, "MoveGroupInterface::execute() failed or timeout reached");
    }
    return res->error_code;
  }

  double computeCartesianPath(const std::vector<geometry_msgs::msg::Pose>& waypoints, double step,
                              double jump_threshold, moveit_msgs::msg::RobotTrajectory& msg,
                              const moveit_msgs::msg::Constraints& path_constraints, bool avoid_collisions,
                              moveit_msgs::msg::MoveItErrorCodes& error_code, double velocity_scaling_factor, double acceleration_scaling_factor)
  {
    auto req = std::make_shared<spinbot_msgs::srv::GetCartesianPath::Request>();
    spinbot_msgs::srv::GetCartesianPath::Response::SharedPtr response;

    if (considered_start_state_)
    {
      moveit::core::robotStateToRobotStateMsg(*considered_start_state_, req->start_state);
    }
    else
    {
      req->start_state.is_diff = true;
    }

    req->group_name = opt_.group_name;
    req->header.frame_id = getPoseReferenceFrame();
    req->header.stamp = getClock()->now();
    req->waypoints = waypoints;
    req->max_step = step;
    req->jump_threshold = jump_threshold;
    req->path_constraints = path_constraints;
    req->avoid_collisions = avoid_collisions;
    req->link_name = getEndEffectorLink();
<<<<<<< HEAD
    req->velocity_scaling_factor = velocity_scaling_factor;
    req->acceleration_scaling_factor = acceleration_scaling_factor;
=======
    req->max_velocity_scaling_factor = max_velocity_scaling_factor_;
    req->max_acceleration_scaling_factor = max_acceleration_scaling_factor_;
    req->cartesian_speed_limited_link = cartesian_speed_limited_link_;
    req->max_cartesian_speed = max_cartesian_speed_;
>>>>>>> da36544d

    auto future_response = cartesian_path_service_->async_send_request(req);
    if (future_response.valid())
    {
      response = future_response.get();
      error_code = response->error_code;
      if (response->error_code.val == moveit_msgs::msg::MoveItErrorCodes::SUCCESS)
      {
        msg = response->solution;
        return response->fraction;
      }
      else
        return -1.0;
    }
    else
    {
      error_code.val = error_code.FAILURE;
      return -1.0;
    }
  }

  void stop()
  {
    if (trajectory_event_publisher_)
    {
      std_msgs::msg::String event;
      event.data = "stop";
      trajectory_event_publisher_->publish(event);
    }
  }

  bool attachObject(const std::string& object, const std::string& link, const std::vector<std::string>& touch_links)
  {
    std::string l = link.empty() ? getEndEffectorLink() : link;
    if (l.empty())
    {
      const std::vector<std::string>& links = joint_model_group_->getLinkModelNames();
      if (!links.empty())
        l = links[0];
    }
    if (l.empty())
    {
      RCLCPP_ERROR(LOGGER, "No known link to attach object '%s' to", object.c_str());
      return false;
    }
    moveit_msgs::msg::AttachedCollisionObject aco;
    aco.object.id = object;
    aco.link_name.swap(l);
    if (touch_links.empty())
    {
      aco.touch_links.push_back(aco.link_name);
    }
    else
    {
      aco.touch_links = touch_links;
    }
    aco.object.operation = moveit_msgs::msg::CollisionObject::ADD;
    attached_object_publisher_->publish(aco);
    return true;
  }

  bool detachObject(const std::string& name)
  {
    moveit_msgs::msg::AttachedCollisionObject aco;
    // if name is a link
    if (!name.empty() && joint_model_group_->hasLinkModel(name))
    {
      aco.link_name = name;
    }
    else
    {
      aco.object.id = name;
    }
    aco.object.operation = moveit_msgs::msg::CollisionObject::REMOVE;
    if (aco.link_name.empty() && aco.object.id.empty())
    {
      // we only want to detach objects for this group
      const std::vector<std::string>& lnames = joint_model_group_->getLinkModelNames();
      for (const std::string& lname : lnames)
      {
        aco.link_name = lname;
        attached_object_publisher_->publish(aco);
      }
    }
    else
    {
      attached_object_publisher_->publish(aco);
    }
    return true;
  }

  double getGoalPositionTolerance() const
  {
    return goal_position_tolerance_;
  }

  double getGoalOrientationTolerance() const
  {
    return goal_orientation_tolerance_;
  }

  double getGoalJointTolerance() const
  {
    return goal_joint_tolerance_;
  }

  void setGoalJointTolerance(double tolerance)
  {
    goal_joint_tolerance_ = tolerance;
  }

  void setGoalPositionTolerance(double tolerance)
  {
    goal_position_tolerance_ = tolerance;
  }

  void setGoalOrientationTolerance(double tolerance)
  {
    goal_orientation_tolerance_ = tolerance;
  }

  void setPlanningTime(double seconds)
  {
    if (seconds > 0.0)
      allowed_planning_time_ = seconds;
  }

  double getPlanningTime() const
  {
    return allowed_planning_time_;
  }

  void constructMotionPlanRequest(moveit_msgs::msg::MotionPlanRequest& request) const
  {
    request.group_name = opt_.group_name;
    request.num_planning_attempts = num_planning_attempts_;
    request.max_velocity_scaling_factor = max_velocity_scaling_factor_;
    request.max_acceleration_scaling_factor = max_acceleration_scaling_factor_;
    request.cartesian_speed_limited_link = cartesian_speed_limited_link_;
    request.max_cartesian_speed = max_cartesian_speed_;
    request.allowed_planning_time = allowed_planning_time_;
    request.pipeline_id = planning_pipeline_id_;
    request.planner_id = planner_id_;
    request.workspace_parameters = workspace_parameters_;

    if (considered_start_state_)
    {
      moveit::core::robotStateToRobotStateMsg(*considered_start_state_, request.start_state);
    }
    else
    {
      request.start_state.is_diff = true;
    }

    if (active_target_ == JOINT)
    {
      request.goal_constraints.resize(1);
      request.goal_constraints[0] = kinematic_constraints::constructGoalConstraints(
          getTargetRobotState(), joint_model_group_, goal_joint_tolerance_);
    }
    else if (active_target_ == POSE || active_target_ == POSITION || active_target_ == ORIENTATION)
    {
      // find out how many goals are specified
      std::size_t goal_count = 0;
      for (const auto& pose_target : pose_targets_)
        goal_count = std::max(goal_count, pose_target.second.size());

      // start filling the goals;
      // each end effector has a number of possible poses (K) as valid goals
      // but there could be multiple end effectors specified, so we want each end effector
      // to reach the goal that corresponds to the goals of the other end effectors
      request.goal_constraints.resize(goal_count);

      for (const auto& pose_target : pose_targets_)
      {
        for (std::size_t i = 0; i < pose_target.second.size(); ++i)
        {
          moveit_msgs::msg::Constraints c = kinematic_constraints::constructGoalConstraints(
              pose_target.first, pose_target.second[i], goal_position_tolerance_, goal_orientation_tolerance_);
          if (active_target_ == ORIENTATION)
            c.position_constraints.clear();
          if (active_target_ == POSITION)
            c.orientation_constraints.clear();
          request.goal_constraints[i] = kinematic_constraints::mergeConstraints(request.goal_constraints[i], c);
        }
      }
    }
    else
      RCLCPP_ERROR(LOGGER, "Unable to construct MotionPlanRequest representation");

    if (path_constraints_)
      request.path_constraints = *path_constraints_;
    if (trajectory_constraints_)
      request.trajectory_constraints = *trajectory_constraints_;
  }

  void constructGoal(moveit_msgs::action::MoveGroup::Goal& goal) const
  {
    constructMotionPlanRequest(goal.request);
  }

  //  moveit_msgs::action::Pickup::Goal constructPickupGoal(const std::string& object,
  //                                                      std::vector<moveit_msgs::msg::Grasp>&& grasps,
  //                                                      bool plan_only = false) const
  //  {
  //    moveit_msgs::action::Pickup::Goal goal;
  //    goal.target_name = object;
  //    goal.group_name = opt_.group_name;
  //    goal.end_effector = getEndEffector();
  //    goal.support_surface_name = support_surface_;
  //    goal.possible_grasps = std::move(grasps);
  //    if (!support_surface_.empty())
  //      goal.allow_gripper_support_collision = true;
  //
  //    if (path_constraints_)
  //      goal.path_constraints = *path_constraints_;
  //
  //    goal.planner_id = planner_id_;
  //    goal.allowed_planning_time = allowed_planning_time_;
  //
  //    goal.planning_options.plan_only = plan_only;
  //    goal.planning_options.look_around = can_look_;
  //    goal.planning_options.replan = can_replan_;
  //    goal.planning_options.replan_delay = replan_delay_;
  //    goal.planning_options.planning_scene_diff.is_diff = true;
  //    goal.planning_options.planning_scene_diff.robot_state.is_diff = true;
  //    return goal;
  //  }

  //  moveit_msgs::action::Place::Goal constructPlaceGoal(const std::string& object,
  //                                                    std::vector<moveit_msgs::msg::PlaceLocation>&& locations,
  //                                                    bool plan_only = false) const
  //  {
  //    moveit_msgs::action::Place::Goal goal;
  //    goal.group_name = opt_.group_name;
  //    goal.attached_object_name = object;
  //    goal.support_surface_name = support_surface_;
  //    goal.place_locations = std::move(locations);
  //    if (!support_surface_.empty())
  //      goal.allow_gripper_support_collision = true;
  //
  //    if (path_constraints_)
  //      goal.path_constraints = *path_constraints_;
  //
  //    goal.planner_id = planner_id_;
  //    goal.allowed_planning_time = allowed_planning_time_;
  //
  //    goal.planning_options.plan_only = plan_only;
  //    goal.planning_options.look_around = can_look_;
  //    goal.planning_options.replan = can_replan_;
  //    goal.planning_options.replan_delay = replan_delay_;
  //    goal.planning_options.planning_scene_diff.is_diff = true;
  //    goal.planning_options.planning_scene_diff.robot_state.is_diff = true;
  //    return goal;
  //  }

  void setPathConstraints(const moveit_msgs::msg::Constraints& constraint)
  {
    path_constraints_ = std::make_unique<moveit_msgs::msg::Constraints>(constraint);
  }

  bool setPathConstraints(const std::string& constraint)
  {
    if (constraints_storage_)
    {
      moveit_warehouse::ConstraintsWithMetadata msg_m;
      if (constraints_storage_->getConstraints(msg_m, constraint, robot_model_->getName(), opt_.group_name))
      {
        path_constraints_ =
            std::make_unique<moveit_msgs::msg::Constraints>(static_cast<moveit_msgs::msg::Constraints>(*msg_m));
        return true;
      }
      else
        return false;
    }
    else
      return false;
  }

  void clearPathConstraints()
  {
    path_constraints_.reset();
  }

  void setTrajectoryConstraints(const moveit_msgs::msg::TrajectoryConstraints& constraint)
  {
    trajectory_constraints_ = std::make_unique<moveit_msgs::msg::TrajectoryConstraints>(constraint);
  }

  void clearTrajectoryConstraints()
  {
    trajectory_constraints_.reset();
  }

  std::vector<std::string> getKnownConstraints() const
  {
    while (initializing_constraints_)
    {
      std::chrono::duration<double> d(0.01);
      rclcpp::sleep_for(std::chrono::duration_cast<std::chrono::nanoseconds>(d), rclcpp::Context::SharedPtr(nullptr));
    }

    std::vector<std::string> c;
    if (constraints_storage_)
      constraints_storage_->getKnownConstraints(c, robot_model_->getName(), opt_.group_name);

    return c;
  }

  moveit_msgs::msg::Constraints getPathConstraints() const
  {
    if (path_constraints_)
    {
      return *path_constraints_;
    }
    else
    {
      return moveit_msgs::msg::Constraints();
    }
  }

  moveit_msgs::msg::TrajectoryConstraints getTrajectoryConstraints() const
  {
    if (trajectory_constraints_)
    {
      return *trajectory_constraints_;
    }
    else
    {
      return moveit_msgs::msg::TrajectoryConstraints();
    }
  }

  void initializeConstraintsStorage(const std::string& host, unsigned int port)
  {
    initializing_constraints_ = true;
    if (constraints_init_thread_)
      constraints_init_thread_->join();
    constraints_init_thread_ =
        std::make_unique<std::thread>([this, host, port] { initializeConstraintsStorageThread(host, port); });
  }

  void setWorkspace(double minx, double miny, double minz, double maxx, double maxy, double maxz)
  {
    workspace_parameters_.header.frame_id = getRobotModel()->getModelFrame();
    workspace_parameters_.header.stamp = getClock()->now();
    workspace_parameters_.min_corner.x = minx;
    workspace_parameters_.min_corner.y = miny;
    workspace_parameters_.min_corner.z = minz;
    workspace_parameters_.max_corner.x = maxx;
    workspace_parameters_.max_corner.y = maxy;
    workspace_parameters_.max_corner.z = maxz;
  }

  rclcpp::Clock::SharedPtr getClock()
  {
    return node_->get_clock();
  }

private:
  void initializeConstraintsStorageThread(const std::string& host, unsigned int port)
  {
    // Set up db
    try
    {
      warehouse_ros::DatabaseConnection::Ptr conn = moveit_warehouse::loadDatabase(node_);
      conn->setParams(host, port);
      if (conn->connect())
      {
        constraints_storage_ = std::make_unique<moveit_warehouse::ConstraintsStorage>(conn);
      }
    }
    catch (std::exception& ex)
    {
      RCLCPP_ERROR(LOGGER, "%s", ex.what());
    }
    initializing_constraints_ = false;
  }

  Options opt_;
  rclcpp::Node::SharedPtr node_;
  rclcpp::CallbackGroup::SharedPtr callback_group_;
  rclcpp::executors::SingleThreadedExecutor callback_executor_;
  std::thread callback_thread_;
  std::shared_ptr<tf2_ros::Buffer> tf_buffer_;
  moveit::core::RobotModelConstPtr robot_model_;
  planning_scene_monitor::CurrentStateMonitorPtr current_state_monitor_;

  std::shared_ptr<rclcpp_action::Client<moveit_msgs::action::MoveGroup>> move_action_client_;
  // std::shared_ptr<rclcpp_action::Client<moveit_msgs::action::Pickup>> pick_action_client_;
  // std::shared_ptr<rclcpp_action::Client<moveit_msgs::action::Place>> place_action_client_;
  std::shared_ptr<rclcpp_action::Client<moveit_msgs::action::ExecuteTrajectory>> execute_action_client_;

  // general planning params
  moveit::core::RobotStatePtr considered_start_state_;
  moveit_msgs::msg::WorkspaceParameters workspace_parameters_;
  double allowed_planning_time_;
  std::string planning_pipeline_id_;
  std::string planner_id_;
  unsigned int num_planning_attempts_;
  double max_velocity_scaling_factor_;
  double max_acceleration_scaling_factor_;
  std::string cartesian_speed_limited_link_;
  double max_cartesian_speed_;
  double goal_joint_tolerance_;
  double goal_position_tolerance_;
  double goal_orientation_tolerance_;
  bool can_look_;
  int32_t look_around_attempts_;
  bool can_replan_;
  int32_t replan_attempts_;
  double replan_delay_;

  // joint state goal
  moveit::core::RobotStatePtr joint_state_target_;
  const moveit::core::JointModelGroup* joint_model_group_;

  // pose goal;
  // for each link we have a set of possible goal locations;
  std::map<std::string, std::vector<geometry_msgs::msg::PoseStamped>> pose_targets_;

  // common properties for goals
  ActiveTargetType active_target_;
  std::unique_ptr<moveit_msgs::msg::Constraints> path_constraints_;
  std::unique_ptr<moveit_msgs::msg::TrajectoryConstraints> trajectory_constraints_;
  std::string end_effector_link_;
  std::string pose_reference_frame_;
  std::string support_surface_;

  // ROS communication
  rclcpp::Publisher<std_msgs::msg::String>::SharedPtr trajectory_event_publisher_;
  rclcpp::Publisher<moveit_msgs::msg::AttachedCollisionObject>::SharedPtr attached_object_publisher_;
  rclcpp::Client<moveit_msgs::srv::QueryPlannerInterfaces>::SharedPtr query_service_;
  rclcpp::Client<moveit_msgs::srv::GetPlannerParams>::SharedPtr get_params_service_;
  rclcpp::Client<moveit_msgs::srv::SetPlannerParams>::SharedPtr set_params_service_;
  rclcpp::Client<spinbot_msgs::srv::GetCartesianPath>::SharedPtr cartesian_path_service_;
  // rclcpp::Client<moveit_msgs::srv::GraspPlanning>::SharedPtr plan_grasps_service_;
  std::unique_ptr<moveit_warehouse::ConstraintsStorage> constraints_storage_;
  std::unique_ptr<std::thread> constraints_init_thread_;
  bool initializing_constraints_;
};

MoveGroupInterface::MoveGroupInterface(const rclcpp::Node::SharedPtr& node, const std::string& group_name,
                                       const std::shared_ptr<tf2_ros::Buffer>& tf_buffer,
                                       const rclcpp::Duration& wait_for_servers)
{
  if (!rclcpp::ok())
    throw std::runtime_error("ROS does not seem to be running");
  impl_ =
      new MoveGroupInterfaceImpl(node, Options(group_name), tf_buffer ? tf_buffer : getSharedTF(), wait_for_servers);
}

MoveGroupInterface::MoveGroupInterface(const rclcpp::Node::SharedPtr& node, const Options& opt,
                                       const std::shared_ptr<tf2_ros::Buffer>& tf_buffer,
                                       const rclcpp::Duration& wait_for_servers)
{
  impl_ = new MoveGroupInterfaceImpl(node, opt, tf_buffer ? tf_buffer : getSharedTF(), wait_for_servers);
}

MoveGroupInterface::~MoveGroupInterface()
{
  delete impl_;
}

MoveGroupInterface::MoveGroupInterface(MoveGroupInterface&& other) noexcept
  : remembered_joint_values_(std::move(other.remembered_joint_values_)), impl_(other.impl_)
{
  other.impl_ = nullptr;
}

MoveGroupInterface& MoveGroupInterface::operator=(MoveGroupInterface&& other) noexcept
{
  if (this != &other)
  {
    delete impl_;
    impl_ = other.impl_;
    remembered_joint_values_ = std::move(other.remembered_joint_values_);
    other.impl_ = nullptr;
  }

  return *this;
}

const std::string& MoveGroupInterface::getName() const
{
  return impl_->getOptions().group_name;
}

const std::vector<std::string>& MoveGroupInterface::getNamedTargets() const
{
  // The pointer returned by getJointModelGroup is guaranteed by the class
  // constructor to always be non-null
  return impl_->getJointModelGroup()->getDefaultStateNames();
}

moveit::core::RobotModelConstPtr MoveGroupInterface::getRobotModel() const
{
  return impl_->getRobotModel();
}

bool MoveGroupInterface::getInterfaceDescription(moveit_msgs::msg::PlannerInterfaceDescription& desc) const
{
  return impl_->getInterfaceDescription(desc);
}

bool MoveGroupInterface::getInterfaceDescriptions(std::vector<moveit_msgs::msg::PlannerInterfaceDescription>& desc) const
{
  return impl_->getInterfaceDescriptions(desc);
}

std::map<std::string, std::string> MoveGroupInterface::getPlannerParams(const std::string& planner_id,
                                                                        const std::string& group) const
{
  return impl_->getPlannerParams(planner_id, group);
}

void MoveGroupInterface::setPlannerParams(const std::string& planner_id, const std::string& group,
                                          const std::map<std::string, std::string>& params, bool replace)
{
  impl_->setPlannerParams(planner_id, group, params, replace);
}

std::string MoveGroupInterface::getDefaultPlanningPipelineId() const
{
  return impl_->getDefaultPlanningPipelineId();
}

void MoveGroupInterface::setPlanningPipelineId(const std::string& pipeline_id)
{
  impl_->setPlanningPipelineId(pipeline_id);
}

const std::string& MoveGroupInterface::getPlanningPipelineId() const
{
  return impl_->getPlanningPipelineId();
}

std::string MoveGroupInterface::getDefaultPlannerId(const std::string& group) const
{
  return impl_->getDefaultPlannerId(group);
}

void MoveGroupInterface::setPlannerId(const std::string& planner_id)
{
  impl_->setPlannerId(planner_id);
}

const std::string& MoveGroupInterface::getPlannerId() const
{
  return impl_->getPlannerId();
}

void MoveGroupInterface::setNumPlanningAttempts(unsigned int num_planning_attempts)
{
  impl_->setNumPlanningAttempts(num_planning_attempts);
}

void MoveGroupInterface::setMaxVelocityScalingFactor(double max_velocity_scaling_factor)
{
  impl_->setMaxVelocityScalingFactor(max_velocity_scaling_factor);
}

void MoveGroupInterface::setMaxAccelerationScalingFactor(double max_acceleration_scaling_factor)
{
  impl_->setMaxAccelerationScalingFactor(max_acceleration_scaling_factor);
}

void MoveGroupInterface::limitMaxCartesianLinkSpeed(const double max_speed, const std::string& link_name)
{
  impl_->limitMaxCartesianLinkSpeed(max_speed, link_name);
}

void MoveGroupInterface::clearMaxCartesianLinkSpeed()
{
  impl_->clearMaxCartesianLinkSpeed();
}

moveit::core::MoveItErrorCode MoveGroupInterface::asyncMove()
{
  return impl_->move(false);
}

rclcpp_action::Client<moveit_msgs::action::MoveGroup>& MoveGroupInterface::getMoveGroupClient() const
{
  return impl_->getMoveGroupClient();
}

moveit::core::MoveItErrorCode MoveGroupInterface::move()
{
  return impl_->move(true);
}

moveit::core::MoveItErrorCode MoveGroupInterface::asyncExecute(const Plan& plan)
{
  return impl_->execute(plan.trajectory, false);
}

moveit::core::MoveItErrorCode MoveGroupInterface::asyncExecute(const moveit_msgs::msg::RobotTrajectory& trajectory)
{
  return impl_->execute(trajectory, false);
}

moveit::core::MoveItErrorCode MoveGroupInterface::execute(const Plan& plan)
{
  return impl_->execute(plan.trajectory, true);
}

moveit::core::MoveItErrorCode MoveGroupInterface::execute(const moveit_msgs::msg::RobotTrajectory& trajectory)
{
  return impl_->execute(trajectory, true);
}

moveit::core::MoveItErrorCode MoveGroupInterface::plan(Plan& plan)
{
  return impl_->plan(plan);
}

// moveit_msgs::action::Pickup::Goal MoveGroupInterface::constructPickupGoal(const std::string& object,
//                                                                        std::vector<moveit_msgs::msg::Grasp> grasps,
//                                                                        bool plan_only = false) const
//{
//  return impl_->constructPickupGoal(object, std::move(grasps), plan_only);
//}
//
// moveit_msgs::action::Place::Goal MoveGroupInterface::constructPlaceGoal(
//    const std::string& object, std::vector<moveit_msgs::msg::PlaceLocation> locations, bool plan_only = false) const
//{
//  return impl_->constructPlaceGoal(object, std::move(locations), plan_only);
//}
//
// std::vector<moveit_msgs::msg::PlaceLocation>
// MoveGroupInterface::posesToPlaceLocations(const std::vector<geometry_msgs::msg::PoseStamped>& poses) const
//{
//  return impl_->posesToPlaceLocations(poses);
//}
//
// moveit::core::MoveItErrorCode MoveGroupInterface::pick(const moveit_msgs::action::Pickup::Goal& goal)
//{
//  return impl_->pick(goal);
//}
//
// moveit::core::MoveItErrorCode MoveGroupInterface::planGraspsAndPick(const std::string& object, bool plan_only)
//{
//  return impl_->planGraspsAndPick(object, plan_only);
//}
//
// moveit::core::MoveItErrorCode MoveGroupInterface::planGraspsAndPick(const moveit_msgs::msg::CollisionObject& object,
// bool plan_only)
//{
//  return impl_->planGraspsAndPick(object, plan_only);
//}
//
// moveit::core::MoveItErrorCode MoveGroupInterface::place(const moveit_msgs::action::Place::Goal& goal)
//{
//  return impl_->place(goal);
//}

double MoveGroupInterface::computeCartesianPath(const std::vector<geometry_msgs::msg::Pose>& waypoints, double eef_step,
                                                double jump_threshold, moveit_msgs::msg::RobotTrajectory& trajectory,
                                                bool avoid_collisions, moveit_msgs::msg::MoveItErrorCodes* error_code,
                                                double velocity_scaling_factor, double acceleration_scaling_factor)
{
  return computeCartesianPath(waypoints, eef_step, jump_threshold, trajectory, moveit_msgs::msg::Constraints(),
                              avoid_collisions, error_code, velocity_scaling_factor, acceleration_scaling_factor);
}

double MoveGroupInterface::computeCartesianPath(const std::vector<geometry_msgs::msg::Pose>& waypoints, double eef_step,
                                                double jump_threshold, moveit_msgs::msg::RobotTrajectory& trajectory,
                                                const moveit_msgs::msg::Constraints& path_constraints,
                                                bool avoid_collisions, moveit_msgs::msg::MoveItErrorCodes* error_code,
                                                double velocity_scaling_factor, double acceleration_scaling_factor)
{
  if (error_code)
  {
    return impl_->computeCartesianPath(waypoints, eef_step, jump_threshold, trajectory, path_constraints,
                                       avoid_collisions, *error_code, velocity_scaling_factor, acceleration_scaling_factor);
  }
  else
  {
    moveit_msgs::msg::MoveItErrorCodes err_tmp;
    err_tmp.val = moveit_msgs::msg::MoveItErrorCodes::SUCCESS;
    moveit_msgs::msg::MoveItErrorCodes& err = error_code ? *error_code : err_tmp;
    return impl_->computeCartesianPath(waypoints, eef_step, jump_threshold, trajectory, path_constraints,
                                       avoid_collisions, err, velocity_scaling_factor, acceleration_scaling_factor);
  }
}

void MoveGroupInterface::stop()
{
  impl_->stop();
}

void MoveGroupInterface::setStartState(const moveit_msgs::msg::RobotState& start_state)
{
  moveit::core::RobotStatePtr rs;
  if (start_state.is_diff)
  {
    impl_->getCurrentState(rs);
  }
  else
  {
    rs = std::make_shared<moveit::core::RobotState>(getRobotModel());
    rs->setToDefaultValues();  // initialize robot state values for conversion
  }
  moveit::core::robotStateMsgToRobotState(start_state, *rs);
  setStartState(*rs);
}

void MoveGroupInterface::setStartState(const moveit::core::RobotState& start_state)
{
  impl_->setStartState(start_state);
}

void MoveGroupInterface::setStartStateToCurrentState()
{
  impl_->setStartStateToCurrentState();
}

void MoveGroupInterface::setRandomTarget()
{
  impl_->getTargetRobotState().setToRandomPositions();
  impl_->setTargetType(JOINT);
}

const std::vector<std::string>& MoveGroupInterface::getJointNames() const
{
  return impl_->getJointModelGroup()->getVariableNames();
}

const std::vector<std::string>& MoveGroupInterface::getLinkNames() const
{
  return impl_->getJointModelGroup()->getLinkModelNames();
}

std::map<std::string, double> MoveGroupInterface::getNamedTargetValues(const std::string& name) const
{
  std::map<std::string, std::vector<double>>::const_iterator it = remembered_joint_values_.find(name);
  std::map<std::string, double> positions;

  if (it != remembered_joint_values_.cend())
  {
    std::vector<std::string> names = impl_->getJointModelGroup()->getVariableNames();
    for (size_t x = 0; x < names.size(); ++x)
    {
      positions[names[x]] = it->second[x];
    }
  }
  else
  {
    if (!impl_->getJointModelGroup()->getVariableDefaultPositions(name, positions))
    {
      RCLCPP_ERROR(LOGGER, "The requested named target '%s' does not exist, returning empty positions.", name.c_str());
    }
  }
  return positions;
}

bool MoveGroupInterface::setNamedTarget(const std::string& name)
{
  std::map<std::string, std::vector<double>>::const_iterator it = remembered_joint_values_.find(name);
  if (it != remembered_joint_values_.end())
  {
    return setJointValueTarget(it->second);
  }
  else
  {
    if (impl_->getTargetRobotState().setToDefaultValues(impl_->getJointModelGroup(), name))
    {
      impl_->setTargetType(JOINT);
      return true;
    }
    RCLCPP_ERROR(LOGGER, "The requested named target '%s' does not exist", name.c_str());
    return false;
  }
}

void MoveGroupInterface::getJointValueTarget(std::vector<double>& group_variable_values) const
{
  impl_->getTargetRobotState().copyJointGroupPositions(impl_->getJointModelGroup(), group_variable_values);
}

bool MoveGroupInterface::setJointValueTarget(const std::vector<double>& joint_values)
{
  auto const n_group_joints = impl_->getJointModelGroup()->getVariableCount();
  if (joint_values.size() != n_group_joints)
  {
    RCLCPP_DEBUG_STREAM(LOGGER, "Provided joint value list has length " << joint_values.size() << " but group "
                                                                        << impl_->getJointModelGroup()->getName()
                                                                        << " has " << n_group_joints << " joints");
    return false;
  }
  impl_->setTargetType(JOINT);
  impl_->getTargetRobotState().setJointGroupPositions(impl_->getJointModelGroup(), joint_values);
  return impl_->getTargetRobotState().satisfiesBounds(impl_->getJointModelGroup(), impl_->getGoalJointTolerance());
}

bool MoveGroupInterface::setJointValueTarget(const std::map<std::string, double>& variable_values)
{
  const auto& allowed = impl_->getJointModelGroup()->getVariableNames();
  for (const auto& pair : variable_values)
  {
    if (std::find(allowed.begin(), allowed.end(), pair.first) == allowed.end())
    {
      RCLCPP_ERROR_STREAM(LOGGER, "joint variable " << pair.first << " is not part of group "
                                                    << impl_->getJointModelGroup()->getName());
      return false;
    }
  }

  impl_->setTargetType(JOINT);
  impl_->getTargetRobotState().setVariablePositions(variable_values);
  return impl_->getTargetRobotState().satisfiesBounds(impl_->getGoalJointTolerance());
}

bool MoveGroupInterface::setJointValueTarget(const std::vector<std::string>& variable_names,
                                             const std::vector<double>& variable_values)
{
  if (variable_names.size() != variable_values.size())
  {
    RCLCPP_ERROR_STREAM(LOGGER, "sizes of name and position arrays do not match");
    return false;
  }
  const auto& allowed = impl_->getJointModelGroup()->getVariableNames();
  for (const auto& variable_name : variable_names)
  {
    if (std::find(allowed.begin(), allowed.end(), variable_name) == allowed.end())
    {
      RCLCPP_ERROR_STREAM(LOGGER, "joint variable " << variable_name << " is not part of group "
                                                    << impl_->getJointModelGroup()->getName());
      return false;
    }
  }

  impl_->setTargetType(JOINT);
  impl_->getTargetRobotState().setVariablePositions(variable_names, variable_values);
  return impl_->getTargetRobotState().satisfiesBounds(impl_->getGoalJointTolerance());
}

bool MoveGroupInterface::setJointValueTarget(const moveit::core::RobotState& rstate)
{
  impl_->setTargetType(JOINT);
  impl_->getTargetRobotState() = rstate;
  return impl_->getTargetRobotState().satisfiesBounds(impl_->getGoalJointTolerance());
}

bool MoveGroupInterface::setJointValueTarget(const std::string& joint_name, double value)
{
  std::vector<double> values(1, value);
  return setJointValueTarget(joint_name, values);
}

bool MoveGroupInterface::setJointValueTarget(const std::string& joint_name, const std::vector<double>& values)
{
  impl_->setTargetType(JOINT);
  const moveit::core::JointModel* jm = impl_->getJointModelGroup()->getJointModel(joint_name);
  if (jm && jm->getVariableCount() == values.size())
  {
    impl_->getTargetRobotState().setJointPositions(jm, values);
    return impl_->getTargetRobotState().satisfiesBounds(jm, impl_->getGoalJointTolerance());
  }

  RCLCPP_ERROR_STREAM(LOGGER,
                      "joint " << joint_name << " is not part of group " << impl_->getJointModelGroup()->getName());
  return false;
}

bool MoveGroupInterface::setJointValueTarget(const sensor_msgs::msg::JointState& state)
{
  return setJointValueTarget(state.name, state.position);
}

bool MoveGroupInterface::setJointValueTarget(const geometry_msgs::msg::Pose& eef_pose,
                                             const std::string& end_effector_link)
{
  return impl_->setJointValueTarget(eef_pose, end_effector_link, "", false);
}

bool MoveGroupInterface::setJointValueTarget(const geometry_msgs::msg::PoseStamped& eef_pose,
                                             const std::string& end_effector_link)
{
  return impl_->setJointValueTarget(eef_pose.pose, end_effector_link, eef_pose.header.frame_id, false);
}

bool MoveGroupInterface::setJointValueTarget(const Eigen::Isometry3d& eef_pose, const std::string& end_effector_link)
{
  geometry_msgs::msg::Pose msg = tf2::toMsg(eef_pose);
  return setJointValueTarget(msg, end_effector_link);
}

bool MoveGroupInterface::setApproximateJointValueTarget(const geometry_msgs::msg::Pose& eef_pose,
                                                        const std::string& end_effector_link)
{
  return impl_->setJointValueTarget(eef_pose, end_effector_link, "", true);
}

bool MoveGroupInterface::setApproximateJointValueTarget(const geometry_msgs::msg::PoseStamped& eef_pose,
                                                        const std::string& end_effector_link)
{
  return impl_->setJointValueTarget(eef_pose.pose, end_effector_link, eef_pose.header.frame_id, true);
}

bool MoveGroupInterface::setApproximateJointValueTarget(const Eigen::Isometry3d& eef_pose,
                                                        const std::string& end_effector_link)
{
  geometry_msgs::msg::Pose msg = tf2::toMsg(eef_pose);
  return setApproximateJointValueTarget(msg, end_effector_link);
}

const moveit::core::RobotState& MoveGroupInterface::getJointValueTarget() const
{
  return impl_->getTargetRobotState();
}

const moveit::core::RobotState& MoveGroupInterface::getTargetRobotState() const
{
  return impl_->getTargetRobotState();
}

const std::string& MoveGroupInterface::getEndEffectorLink() const
{
  return impl_->getEndEffectorLink();
}

const std::string& MoveGroupInterface::getEndEffector() const
{
  return impl_->getEndEffector();
}

bool MoveGroupInterface::setEndEffectorLink(const std::string& link_name)
{
  if (impl_->getEndEffectorLink().empty() || link_name.empty())
    return false;
  impl_->setEndEffectorLink(link_name);
  impl_->setTargetType(POSE);
  return true;
}

bool MoveGroupInterface::setEndEffector(const std::string& eef_name)
{
  const moveit::core::JointModelGroup* jmg = impl_->getRobotModel()->getEndEffector(eef_name);
  if (jmg)
    return setEndEffectorLink(jmg->getEndEffectorParentGroup().second);
  return false;
}

void MoveGroupInterface::clearPoseTarget(const std::string& end_effector_link)
{
  impl_->clearPoseTarget(end_effector_link);
}

void MoveGroupInterface::clearPoseTargets()
{
  impl_->clearPoseTargets();
}

bool MoveGroupInterface::setPoseTarget(const Eigen::Isometry3d& pose, const std::string& end_effector_link)
{
  std::vector<geometry_msgs::msg::PoseStamped> pose_msg(1);
  pose_msg[0].pose = tf2::toMsg(pose);
  pose_msg[0].header.frame_id = getPoseReferenceFrame();
  pose_msg[0].header.stamp = impl_->getClock()->now();
  return setPoseTargets(pose_msg, end_effector_link);
}

bool MoveGroupInterface::setPoseTarget(const geometry_msgs::msg::Pose& target, const std::string& end_effector_link)
{
  std::vector<geometry_msgs::msg::PoseStamped> pose_msg(1);
  pose_msg[0].pose = target;
  pose_msg[0].header.frame_id = getPoseReferenceFrame();
  pose_msg[0].header.stamp = impl_->getClock()->now();
  return setPoseTargets(pose_msg, end_effector_link);
}

bool MoveGroupInterface::setPoseTarget(const geometry_msgs::msg::PoseStamped& target,
                                       const std::string& end_effector_link)
{
  std::vector<geometry_msgs::msg::PoseStamped> targets(1, target);
  return setPoseTargets(targets, end_effector_link);
}

bool MoveGroupInterface::setPoseTargets(const EigenSTL::vector_Isometry3d& target, const std::string& end_effector_link)
{
  std::vector<geometry_msgs::msg::PoseStamped> pose_out(target.size());
  rclcpp::Time tm = impl_->getClock()->now();
  const std::string& frame_id = getPoseReferenceFrame();
  for (std::size_t i = 0; i < target.size(); ++i)
  {
    pose_out[i].pose = tf2::toMsg(target[i]);
    pose_out[i].header.stamp = tm;
    pose_out[i].header.frame_id = frame_id;
  }
  return setPoseTargets(pose_out, end_effector_link);
}

bool MoveGroupInterface::setPoseTargets(const std::vector<geometry_msgs::msg::Pose>& target,
                                        const std::string& end_effector_link)
{
  std::vector<geometry_msgs::msg::PoseStamped> target_stamped(target.size());
  rclcpp::Time tm = impl_->getClock()->now();
  const std::string& frame_id = getPoseReferenceFrame();
  for (std::size_t i = 0; i < target.size(); ++i)
  {
    target_stamped[i].pose = target[i];
    target_stamped[i].header.stamp = tm;
    target_stamped[i].header.frame_id = frame_id;
  }
  return setPoseTargets(target_stamped, end_effector_link);
}

bool MoveGroupInterface::setPoseTargets(const std::vector<geometry_msgs::msg::PoseStamped>& target,
                                        const std::string& end_effector_link)
{
  if (target.empty())
  {
    RCLCPP_ERROR(LOGGER, "No pose specified as goal target");
    return false;
  }
  else
  {
    impl_->setTargetType(POSE);
    return impl_->setPoseTargets(target, end_effector_link);
  }
}

const geometry_msgs::msg::PoseStamped& MoveGroupInterface::getPoseTarget(const std::string& end_effector_link) const
{
  return impl_->getPoseTarget(end_effector_link);
}

const std::vector<geometry_msgs::msg::PoseStamped>&
MoveGroupInterface::getPoseTargets(const std::string& end_effector_link) const
{
  return impl_->getPoseTargets(end_effector_link);
}

namespace
{
inline void transformPose(const tf2_ros::Buffer& tf_buffer, const std::string& desired_frame,
                          geometry_msgs::msg::PoseStamped& target)
{
  if (desired_frame != target.header.frame_id)
  {
    geometry_msgs::msg::PoseStamped target_in(target);
    tf_buffer.transform(target_in, target, desired_frame);
    // we leave the stamp to ros::Time(0) on purpose
    target.header.stamp = rclcpp::Time(0);
  }
}
}  // namespace

bool MoveGroupInterface::setPositionTarget(double x, double y, double z, const std::string& end_effector_link)
{
  geometry_msgs::msg::PoseStamped target;
  if (impl_->hasPoseTarget(end_effector_link))
  {
    target = getPoseTarget(end_effector_link);
    transformPose(*impl_->getTF(), impl_->getPoseReferenceFrame(), target);
  }
  else
  {
    target.pose.orientation.x = 0.0;
    target.pose.orientation.y = 0.0;
    target.pose.orientation.z = 0.0;
    target.pose.orientation.w = 1.0;
    target.header.frame_id = impl_->getPoseReferenceFrame();
  }

  target.pose.position.x = x;
  target.pose.position.y = y;
  target.pose.position.z = z;
  bool result = setPoseTarget(target, end_effector_link);
  impl_->setTargetType(POSITION);
  return result;
}

bool MoveGroupInterface::setRPYTarget(double r, double p, double y, const std::string& end_effector_link)
{
  geometry_msgs::msg::PoseStamped target;
  if (impl_->hasPoseTarget(end_effector_link))
  {
    target = getPoseTarget(end_effector_link);
    transformPose(*impl_->getTF(), impl_->getPoseReferenceFrame(), target);
  }
  else
  {
    target.pose.position.x = 0.0;
    target.pose.position.y = 0.0;
    target.pose.position.z = 0.0;
    target.header.frame_id = impl_->getPoseReferenceFrame();
  }
  tf2::Quaternion q;
  q.setRPY(r, p, y);
  target.pose.orientation = tf2::toMsg(q);
  bool result = setPoseTarget(target, end_effector_link);
  impl_->setTargetType(ORIENTATION);
  return result;
}

bool MoveGroupInterface::setOrientationTarget(double x, double y, double z, double w,
                                              const std::string& end_effector_link)
{
  geometry_msgs::msg::PoseStamped target;
  if (impl_->hasPoseTarget(end_effector_link))
  {
    target = getPoseTarget(end_effector_link);
    transformPose(*impl_->getTF(), impl_->getPoseReferenceFrame(), target);
  }
  else
  {
    target.pose.position.x = 0.0;
    target.pose.position.y = 0.0;
    target.pose.position.z = 0.0;
    target.header.frame_id = impl_->getPoseReferenceFrame();
  }

  target.pose.orientation.x = x;
  target.pose.orientation.y = y;
  target.pose.orientation.z = z;
  target.pose.orientation.w = w;
  bool result = setPoseTarget(target, end_effector_link);
  impl_->setTargetType(ORIENTATION);
  return result;
}

void MoveGroupInterface::setPoseReferenceFrame(const std::string& pose_reference_frame)
{
  impl_->setPoseReferenceFrame(pose_reference_frame);
}

const std::string& MoveGroupInterface::getPoseReferenceFrame() const
{
  return impl_->getPoseReferenceFrame();
}

double MoveGroupInterface::getGoalJointTolerance() const
{
  return impl_->getGoalJointTolerance();
}

double MoveGroupInterface::getGoalPositionTolerance() const
{
  return impl_->getGoalPositionTolerance();
}

double MoveGroupInterface::getGoalOrientationTolerance() const
{
  return impl_->getGoalOrientationTolerance();
}

void MoveGroupInterface::setGoalTolerance(double tolerance)
{
  setGoalJointTolerance(tolerance);
  setGoalPositionTolerance(tolerance);
  setGoalOrientationTolerance(tolerance);
}

void MoveGroupInterface::setGoalJointTolerance(double tolerance)
{
  impl_->setGoalJointTolerance(tolerance);
}

void MoveGroupInterface::setGoalPositionTolerance(double tolerance)
{
  impl_->setGoalPositionTolerance(tolerance);
}

void MoveGroupInterface::setGoalOrientationTolerance(double tolerance)
{
  impl_->setGoalOrientationTolerance(tolerance);
}

void MoveGroupInterface::rememberJointValues(const std::string& name)
{
  rememberJointValues(name, getCurrentJointValues());
}

bool MoveGroupInterface::startStateMonitor(double wait)
{
  return impl_->startStateMonitor(wait);
}

std::vector<double> MoveGroupInterface::getCurrentJointValues() const
{
  moveit::core::RobotStatePtr current_state;
  std::vector<double> values;
  if (impl_->getCurrentState(current_state))
    current_state->copyJointGroupPositions(getName(), values);
  return values;
}

std::vector<double> MoveGroupInterface::getRandomJointValues() const
{
  std::vector<double> r;
  impl_->getJointModelGroup()->getVariableRandomPositions(impl_->getTargetRobotState().getRandomNumberGenerator(), r);
  return r;
}

geometry_msgs::msg::PoseStamped MoveGroupInterface::getRandomPose(const std::string& end_effector_link) const
{
  const std::string& eef = end_effector_link.empty() ? getEndEffectorLink() : end_effector_link;
  Eigen::Isometry3d pose;
  pose.setIdentity();
  if (eef.empty())
  {
    RCLCPP_ERROR(LOGGER, "No end-effector specified");
  }
  else
  {
    moveit::core::RobotStatePtr current_state;
    if (impl_->getCurrentState(current_state))
    {
      current_state->setToRandomPositions(impl_->getJointModelGroup());
      const moveit::core::LinkModel* lm = current_state->getLinkModel(eef);
      if (lm)
        pose = current_state->getGlobalLinkTransform(lm);
    }
  }
  geometry_msgs::msg::PoseStamped pose_msg;
  pose_msg.header.stamp = impl_->getClock()->now();
  pose_msg.header.frame_id = impl_->getRobotModel()->getModelFrame();
  pose_msg.pose = tf2::toMsg(pose);
  return pose_msg;
}

geometry_msgs::msg::PoseStamped MoveGroupInterface::getCurrentPose(const std::string& end_effector_link) const
{
  const std::string& eef = end_effector_link.empty() ? getEndEffectorLink() : end_effector_link;
  Eigen::Isometry3d pose;
  pose.setIdentity();
  if (eef.empty())
  {
    RCLCPP_ERROR(LOGGER, "No end-effector specified");
  }
  else
  {
    moveit::core::RobotStatePtr current_state;
    if (impl_->getCurrentState(current_state))
    {
      const moveit::core::LinkModel* lm = current_state->getLinkModel(eef);
      if (lm)
        pose = current_state->getGlobalLinkTransform(lm);
    }
  }
  geometry_msgs::msg::PoseStamped pose_msg;
  pose_msg.header.stamp = impl_->getClock()->now();
  pose_msg.header.frame_id = impl_->getRobotModel()->getModelFrame();
  pose_msg.pose = tf2::toMsg(pose);
  return pose_msg;
}

std::vector<double> MoveGroupInterface::getCurrentRPY(const std::string& end_effector_link) const
{
  std::vector<double> result;
  const std::string& eef = end_effector_link.empty() ? getEndEffectorLink() : end_effector_link;
  if (eef.empty())
  {
    RCLCPP_ERROR(LOGGER, "No end-effector specified");
  }
  else
  {
    moveit::core::RobotStatePtr current_state;
    if (impl_->getCurrentState(current_state))
    {
      const moveit::core::LinkModel* lm = current_state->getLinkModel(eef);
      if (lm)
      {
        result.resize(3);
        geometry_msgs::msg::TransformStamped tfs = tf2::eigenToTransform(current_state->getGlobalLinkTransform(lm));
        double pitch, roll, yaw;
        tf2::getEulerYPR<geometry_msgs::msg::Quaternion>(tfs.transform.rotation, yaw, pitch, roll);
        result[0] = roll;
        result[1] = pitch;
        result[2] = yaw;
      }
    }
  }
  return result;
}

const std::vector<std::string>& MoveGroupInterface::getActiveJoints() const
{
  return impl_->getJointModelGroup()->getActiveJointModelNames();
}

const std::vector<std::string>& MoveGroupInterface::getJoints() const
{
  return impl_->getJointModelGroup()->getJointModelNames();
}

unsigned int MoveGroupInterface::getVariableCount() const
{
  return impl_->getJointModelGroup()->getVariableCount();
}

moveit::core::RobotStatePtr MoveGroupInterface::getCurrentState(double wait) const
{
  moveit::core::RobotStatePtr current_state;
  impl_->getCurrentState(current_state, wait);
  return current_state;
}

void MoveGroupInterface::rememberJointValues(const std::string& name, const std::vector<double>& values)
{
  remembered_joint_values_[name] = values;
}

void MoveGroupInterface::forgetJointValues(const std::string& name)
{
  remembered_joint_values_.erase(name);
}

void MoveGroupInterface::allowLooking(bool flag)
{
  impl_->can_look_ = flag;
  RCLCPP_DEBUG(LOGGER, "Looking around: %s", flag ? "yes" : "no");
}

void MoveGroupInterface::setLookAroundAttempts(int32_t attempts)
{
  if (attempts < 0)
  {
    RCLCPP_ERROR(LOGGER, "Tried to set negative number of look-around attempts");
  }
  else
  {
    RCLCPP_DEBUG_STREAM(LOGGER, "Look around attempts: " << attempts);
    impl_->look_around_attempts_ = attempts;
  }
}

void MoveGroupInterface::allowReplanning(bool flag)
{
  impl_->can_replan_ = flag;
  RCLCPP_DEBUG(LOGGER, "Replanning: %s", flag ? "yes" : "no");
}

void MoveGroupInterface::setReplanAttempts(int32_t attempts)
{
  if (attempts < 0)
  {
    RCLCPP_ERROR(LOGGER, "Tried to set negative number of replan attempts");
  }
  else
  {
    RCLCPP_DEBUG_STREAM(LOGGER, "Replan Attempts: " << attempts);
    impl_->replan_attempts_ = attempts;
  }
}

void MoveGroupInterface::setReplanDelay(double delay)
{
  if (delay < 0.0)
  {
    RCLCPP_ERROR(LOGGER, "Tried to set negative replan delay");
  }
  else
  {
    RCLCPP_DEBUG_STREAM(LOGGER, "Replan Delay: " << delay);
    impl_->replan_delay_ = delay;
  }
}

std::vector<std::string> MoveGroupInterface::getKnownConstraints() const
{
  return impl_->getKnownConstraints();
}

moveit_msgs::msg::Constraints MoveGroupInterface::getPathConstraints() const
{
  return impl_->getPathConstraints();
}

bool MoveGroupInterface::setPathConstraints(const std::string& constraint)
{
  return impl_->setPathConstraints(constraint);
}

void MoveGroupInterface::setPathConstraints(const moveit_msgs::msg::Constraints& constraint)
{
  impl_->setPathConstraints(constraint);
}

void MoveGroupInterface::clearPathConstraints()
{
  impl_->clearPathConstraints();
}

moveit_msgs::msg::TrajectoryConstraints MoveGroupInterface::getTrajectoryConstraints() const
{
  return impl_->getTrajectoryConstraints();
}

void MoveGroupInterface::setTrajectoryConstraints(const moveit_msgs::msg::TrajectoryConstraints& constraint)
{
  impl_->setTrajectoryConstraints(constraint);
}

void MoveGroupInterface::clearTrajectoryConstraints()
{
  impl_->clearTrajectoryConstraints();
}

void MoveGroupInterface::setConstraintsDatabase(const std::string& host, unsigned int port)
{
  impl_->initializeConstraintsStorage(host, port);
}

void MoveGroupInterface::setWorkspace(double minx, double miny, double minz, double maxx, double maxy, double maxz)
{
  impl_->setWorkspace(minx, miny, minz, maxx, maxy, maxz);
}

/** \brief Set time allowed to planner to solve problem before aborting */
void MoveGroupInterface::setPlanningTime(double seconds)
{
  impl_->setPlanningTime(seconds);
}

/** \brief Get time allowed to planner to solve problem before aborting */
double MoveGroupInterface::getPlanningTime() const
{
  return impl_->getPlanningTime();
}

void MoveGroupInterface::setSupportSurfaceName(const std::string& name)
{
  impl_->setSupportSurfaceName(name);
}

const std::string& MoveGroupInterface::getPlanningFrame() const
{
  return impl_->getRobotModel()->getModelFrame();
}

const std::vector<std::string>& MoveGroupInterface::getJointModelGroupNames() const
{
  return impl_->getRobotModel()->getJointModelGroupNames();
}

bool MoveGroupInterface::attachObject(const std::string& object, const std::string& link)
{
  return attachObject(object, link, std::vector<std::string>());
}

bool MoveGroupInterface::attachObject(const std::string& object, const std::string& link,
                                      const std::vector<std::string>& touch_links)
{
  return impl_->attachObject(object, link, touch_links);
}

bool MoveGroupInterface::detachObject(const std::string& name)
{
  return impl_->detachObject(name);
}

void MoveGroupInterface::constructMotionPlanRequest(moveit_msgs::msg::MotionPlanRequest& goal_out)
{
  impl_->constructMotionPlanRequest(goal_out);
}

}  // namespace planning_interface
}  // namespace moveit<|MERGE_RESOLUTION|>--- conflicted
+++ resolved
@@ -52,7 +52,7 @@
 #include <moveit/robot_state/conversions.h>
 #include <moveit_msgs/action/execute_trajectory.hpp>
 #include <moveit_msgs/srv/query_planner_interfaces.hpp>
-#include <spinbot_msgs/srv/get_cartesian_path.hpp>
+#include <moveit_msgs/srv/get_cartesian_path.hpp>
 #include <moveit_msgs/srv/grasp_planning.hpp>
 #include <moveit_msgs/srv/get_planner_params.hpp>
 #include <moveit_msgs/srv/set_planner_params.hpp>
@@ -188,7 +188,7 @@
     set_params_service_ = node_->create_client<moveit_msgs::srv::SetPlannerParams>(
         rclcpp::names::append(opt_.move_group_namespace, move_group::SET_PLANNER_PARAMS_SERVICE_NAME), qos_default(),
         callback_group_);
-    cartesian_path_service_ = node_->create_client<spinbot_msgs::srv::GetCartesianPath>(
+    cartesian_path_service_ = node_->create_client<moveit_msgs::srv::GetCartesianPath>(
         rclcpp::names::append(opt_.move_group_namespace, move_group::CARTESIAN_PATH_SERVICE_NAME), qos_default(),
         callback_group_);
 
@@ -989,8 +989,8 @@
                               const moveit_msgs::msg::Constraints& path_constraints, bool avoid_collisions,
                               moveit_msgs::msg::MoveItErrorCodes& error_code, double velocity_scaling_factor, double acceleration_scaling_factor)
   {
-    auto req = std::make_shared<spinbot_msgs::srv::GetCartesianPath::Request>();
-    spinbot_msgs::srv::GetCartesianPath::Response::SharedPtr response;
+    auto req = std::make_shared<moveit_msgs::srv::GetCartesianPath::Request>();
+    moveit_msgs::srv::GetCartesianPath::Response::SharedPtr response;
 
     if (considered_start_state_)
     {
@@ -1010,15 +1010,10 @@
     req->path_constraints = path_constraints;
     req->avoid_collisions = avoid_collisions;
     req->link_name = getEndEffectorLink();
-<<<<<<< HEAD
-    req->velocity_scaling_factor = velocity_scaling_factor;
-    req->acceleration_scaling_factor = acceleration_scaling_factor;
-=======
     req->max_velocity_scaling_factor = max_velocity_scaling_factor_;
     req->max_acceleration_scaling_factor = max_acceleration_scaling_factor_;
     req->cartesian_speed_limited_link = cartesian_speed_limited_link_;
     req->max_cartesian_speed = max_cartesian_speed_;
->>>>>>> da36544d
 
     auto future_response = cartesian_path_service_->async_send_request(req);
     if (future_response.valid())
@@ -1454,7 +1449,7 @@
   rclcpp::Client<moveit_msgs::srv::QueryPlannerInterfaces>::SharedPtr query_service_;
   rclcpp::Client<moveit_msgs::srv::GetPlannerParams>::SharedPtr get_params_service_;
   rclcpp::Client<moveit_msgs::srv::SetPlannerParams>::SharedPtr set_params_service_;
-  rclcpp::Client<spinbot_msgs::srv::GetCartesianPath>::SharedPtr cartesian_path_service_;
+  rclcpp::Client<moveit_msgs::srv::GetCartesianPath>::SharedPtr cartesian_path_service_;
   // rclcpp::Client<moveit_msgs::srv::GraspPlanning>::SharedPtr plan_grasps_service_;
   std::unique_ptr<moveit_warehouse::ConstraintsStorage> constraints_storage_;
   std::unique_ptr<std::thread> constraints_init_thread_;
