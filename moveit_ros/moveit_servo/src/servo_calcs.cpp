--- conflicted
+++ resolved
@@ -42,13 +42,8 @@
 #include <chrono>
 #include <mutex>
 
-<<<<<<< HEAD
-// #include <controller_manager/realtime.hpp>
-#include <std_msgs/msg/bool.h>
-=======
 #include <realtime_tools/thread_priority.hpp>
 #include <std_msgs/msg/bool.hpp>
->>>>>>> f4329785
 #include <tf2_geometry_msgs/tf2_geometry_msgs.hpp>
 
 // #include <moveit_servo/make_shared_from_pool.h> // TODO(adamp): create an issue about this
@@ -145,23 +140,10 @@
         return changeControlDimensions(req, res);
       });
 
-<<<<<<< HEAD
-  // ROS Server to reset the status, e.g. so the arm can move again after a collision
-  reset_servo_status_ = node_->create_service<std_srvs::srv::Empty>(
-      "~/reset_servo_status",
-      [this](const std::shared_ptr<std_srvs::srv::Empty::Request>& req,
-             const std::shared_ptr<std_srvs::srv::Empty::Response>& res) { return resetServoStatus(req, res); });
-
-//  // Subscribe to the collision_check topic
-//  collision_velocity_scale_sub_ = node_->create_subscription<std_msgs::msg::Float64>(
-//      "~/collision_velocity_scale", rclcpp::SystemDefaultsQoS(),
-//      [this](const std_msgs::msg::Float64::ConstSharedPtr& msg) { return collisionVelocityScaleCB(msg); });
-=======
-  // Subscribe to the collision_check topic
-  collision_velocity_scale_sub_ = node_->create_subscription<std_msgs::msg::Float64>(
-      "~/collision_velocity_scale", rclcpp::SystemDefaultsQoS(),
-      [this](const std_msgs::msg::Float64::ConstSharedPtr& msg) { return collisionVelocityScaleCB(msg); });
->>>>>>> f4329785
+  // // Subscribe to the collision_check topic
+  // collision_velocity_scale_sub_ = node_->create_subscription<std_msgs::msg::Float64>(
+  //     "~/collision_velocity_scale", rclcpp::SystemDefaultsQoS(),
+  //     [this](const std_msgs::msg::Float64::ConstSharedPtr& msg) { return collisionVelocityScaleCB(msg); });
 
   // Publish freshly-calculated joints to the robot.
   // Put the outgoing msg in the right format (trajectory_msgs/JointTrajectory or std_msgs/Float64MultiArray).
@@ -303,24 +285,7 @@
   }
 
   stop_requested_ = false;
-<<<<<<< HEAD
-  thread_ = std::thread([this] { mainCalcLoop(); });
-  // thread_ = std::thread([this] {
-  //   // Check if a realtime kernel is installed. Set a higher thread priority, if so
-  //   if (controller_manager::has_realtime_kernel())
-  //   {
-  //     if (!controller_manager::configure_sched_fifo(THREAD_PRIORITY))
-  //     {
-  //       RCLCPP_WARN(LOGGER, "Could not enable FIFO RT scheduling policy");
-  //     }
-  //   }
-  //   else
-  //   {
-  //     RCLCPP_INFO(LOGGER, "RT kernel is recommended for better performance");
-  //   }
-  //   mainCalcLoop();
-  // });
-=======
+  // thread_ = std::thread([this] { mainCalcLoop(); });
   thread_ = std::thread([this] {
     // Check if a realtime kernel is installed. Set a higher thread priority, if so
     if (realtime_tools::has_realtime_kernel())
@@ -336,7 +301,6 @@
     }
     mainCalcLoop();
   });
->>>>>>> f4329785
   new_input_cmd_ = false;
 }
 
@@ -581,7 +545,6 @@
   return result;
 };
 
-<<<<<<< HEAD
 std::basic_ostream<char> &operator<<(std::basic_ostream<char> &stream, const std::vector<double> &vec)
 {
   for (auto &v : vec)
@@ -612,7 +575,7 @@
 }
 
 }  // namespace
-=======
+
 rcl_interfaces::msg::SetParametersResult
 ServoCalcs::overrideVelocityScalingFactorCallback(const rclcpp::Parameter& parameter)
 {
@@ -624,7 +587,6 @@
                                  << std::to_string(override_velocity_scaling_factor_));
   return result;
 };
->>>>>>> f4329785
 
 // Perform the servoing calculations
 bool ServoCalcs::cartesianServoCalcs(geometry_msgs::msg::TwistStamped& cmd,
@@ -758,24 +720,16 @@
     moveit_msgs::msg::MoveItErrorCodes err;
     kinematics::KinematicsQueryOptions opts;
     opts.return_approximate_solution = true;
-<<<<<<< HEAD
     const ik_common::DynamicallyAdjustableIK *daik = dynamic_cast<const ik_common::DynamicallyAdjustableIK *>(ik_solver_.get());
     if (daik)
       daik->setOrientationVsPositionWeight(parameters_->ik_rotation_error_multiplier);
-    if (ik_solver_->searchPositionIK(next_pose, internal_joint_state_.position, parameters_->publish_period / 2.0,
-=======
     if (ik_solver_->searchPositionIK(next_pose, current_joint_state_.position, parameters_->publish_period / 2.0,
->>>>>>> f4329785
                                      solution, err, opts))
     {
       // find the difference in joint positions that will get us to the desired pose
       for (size_t i = 0; i < num_joints_; ++i)
       {
-<<<<<<< HEAD
-        delta_theta_.coeffRef(i) = (solution.at(i) - internal_joint_state_.position.at(i))/lookahead_interval;
-=======
-        delta_theta_.coeffRef(i) = solution.at(i) - current_joint_state_.position.at(i);
->>>>>>> f4329785
+        delta_theta_.coeffRef(i) = (solution.at(i) - current_joint_state_.position.at(i))/lookahead_interval;
       }
       
       // // for debug logging only //
@@ -783,7 +737,7 @@
       // auto next_tip_frame = robot_state.getGlobalLinkTransform(ik_solver_->getBaseFrame()).inverse() *
       //                       robot_state.getGlobalLinkTransform(ik_solver_->getTipFrame());
       // RCLCPP_INFO_STREAM(LOGGER,
-      //   "orig_theta\n" << internal_joint_state_.position << "\norig_x\n" << ik_base_to_tip_frame_.matrix() <<
+      //   "orig_theta\n" << current_joint_state_.position << "\norig_x\n" << ik_base_to_tip_frame_.matrix() <<
       //   "\ntrans\n" << tf_pos_delta.matrix() << "\nrot\n" << tf_rot_delta.matrix() << "\nnext_pose\n" << tf.matrix() <<
       //   "\nsolution_theta\n" << solution << "\nsolution_x\n" << next_tip_frame.matrix() << "\ndelta_theta\n" << delta_theta_ <<
       //   "\naxis\n" << axis << "\nangle: " << angle * lookahead_interval);
@@ -806,14 +760,14 @@
 
     if (daik && drift_dimensions_[3] && drift_dimensions_[4] && drift_dimensions_[5]) {
       daik->setOrientationVsPositionWeight(0);
-      if (ik_solver_->searchPositionIK(next_pose, internal_joint_state_.position, parameters_->publish_period / 2.0,
+      if (ik_solver_->searchPositionIK(next_pose, current_joint_state_.position, parameters_->publish_period / 2.0,
                                      solution, err, opts))
       {
         Eigen::VectorXd delta_theta_pos(jacobian.cols());
         // find the difference in joint positions that will get us to the desired pose
         for (size_t i = 0; i < num_joints_; ++i)
         {
-          delta_theta_pos.coeffRef(i) = (solution.at(i) - internal_joint_state_.position.at(i))/lookahead_interval;
+          delta_theta_pos.coeffRef(i) = (solution.at(i) - current_joint_state_.position.at(i))/lookahead_interval;
         }
 
         // // for debug logging only //
@@ -821,7 +775,7 @@
         // auto next_tip_frame = robot_state.getGlobalLinkTransform(ik_solver_->getBaseFrame()).inverse() *
         //                       robot_state.getGlobalLinkTransform(ik_solver_->getTipFrame());
         // RCLCPP_INFO_STREAM(LOGGER,
-        //   "orig_theta\n" << internal_joint_state_.position << "\norig_x\n" << ik_base_to_tip_frame_.matrix() <<
+        //   "orig_theta\n" << current_joint_state_.position << "\norig_x\n" << ik_base_to_tip_frame_.matrix() <<
         //   "\ntrans\n" << tf_pos_delta.matrix() << "\nrot\n" << tf_rot_delta.matrix() << "\nnext_pose\n" << tf.matrix() <<
         //   "\nsolution_theta\n" << solution << "\nsolution_x\n" << next_tip_frame.matrix());
         // ////////////////////////////
@@ -941,7 +895,7 @@
   Eigen::VectorXd delta_x(6);
   double direction_error_scale = 1;
   if (direction_error) {
-    auto next_position = internal_joint_state_.position;
+    auto next_position = current_joint_state_.position;
     for (size_t i = 0; i < next_position.size(); i++)
       next_position[i] += delta_theta[i]*limits_scale*direction_error_scale*lookahead_interval;
     robot_state.setJointGroupPositions(joint_model_group_, next_position);
@@ -980,7 +934,7 @@
 
   double score_nondrift = 0;
   {
-    auto next_position = internal_joint_state_.position;
+    auto next_position = current_joint_state_.position;
     for (size_t i = 0; i < next_position.size(); i++)
       next_position[i] += delta_theta[i]*limits_scale*direction_error_scale*lookahead_interval;
     robot_state.setJointGroupPositions(joint_model_group_, next_position);
@@ -1100,40 +1054,7 @@
     insertRedundantPointsIntoTrajectory(joint_trajectory, gazebo_redundant_message_count_);
   }
 
-<<<<<<< HEAD
-  return true;
-}
-
-bool ServoCalcs::applyJointUpdate(const Eigen::ArrayXd& delta_theta, sensor_msgs::msg::JointState& joint_state)
-{
-  // All the sizes must match
-  if (joint_state.position.size() != static_cast<std::size_t>(delta_theta.size()) ||
-      joint_state.velocity.size() != joint_state.position.size())
-  {
-    rclcpp::Clock& clock = *node_->get_clock();
-    RCLCPP_ERROR_STREAM_THROTTLE(LOGGER, clock, ROS_LOG_THROTTLE_PERIOD,
-                                 "Lengths of output and increments do not match.");
-    return false;
-  }
-
-  for (std::size_t i = 0; i < joint_state.position.size(); ++i)
-  {
-    // Increment joint
-    joint_state.position[i] += delta_theta[i];
-  }
-
-  // smoother_->doSmoothing(joint_state.position);
-
-  for (std::size_t i = 0; i < joint_state.position.size(); ++i)
-  {
-    // Calculate joint velocity
-    joint_state.velocity[i] =
-        (joint_state.position.at(i) - original_joint_state_.position.at(i)) / parameters_->publish_period;
-  }
-
-=======
   previous_joint_state_ = current_joint_state_;
->>>>>>> f4329785
   return true;
 }
 
@@ -1589,8 +1510,8 @@
 {
   if (!paused_ && paused) {
     auto joint_trajectory = std::make_unique<trajectory_msgs::msg::JointTrajectory>();
-    suddenHalt(internal_joint_state_, joint_model_group_->getActiveJointModels());
-    composeJointTrajMessage(internal_joint_state_, *joint_trajectory);
+    suddenHalt(current_joint_state_, joint_model_group_->getActiveJointModels());
+    composeJointTrajMessage(current_joint_state_, *joint_trajectory);
 
     // Clear out position commands if user did not request them (can cause interpolation issues)
     if (!parameters_->publish_joint_positions)
