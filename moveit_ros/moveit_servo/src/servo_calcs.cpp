--- conflicted
+++ resolved
@@ -72,26 +72,15 @@
 
 // Constructor for the class that handles servoing calculations
 ServoCalcs::ServoCalcs(const rclcpp::Node::SharedPtr& node,
-<<<<<<< HEAD
-                       const std::shared_ptr<const moveit_servo::ServoParameters>& parameters,
                        const planning_scene_monitor::PlanningSceneMonitorPtr& planning_scene_monitor,
+                       const std::shared_ptr<const servo::ParamListener>& servo_param_listener,
                        const CollisionCheck & collision_checker)
-=======
-                       const planning_scene_monitor::PlanningSceneMonitorPtr& planning_scene_monitor,
-                       const std::shared_ptr<const servo::ParamListener>& servo_param_listener)
->>>>>>> da36544d
   : node_(node)
   , servo_param_listener_(servo_param_listener)
   , servo_params_(servo_param_listener_->get_params())
   , planning_scene_monitor_(planning_scene_monitor)
   , stop_requested_(true)
-<<<<<<< HEAD
-  , paused_(false)
   , collision_checker_(collision_checker)
-  , robot_link_command_frame_(parameters->robot_link_command_frame)
-  , override_velocity_scaling_factor_(parameters->override_velocity_scaling_factor)
-=======
->>>>>>> da36544d
   , smoothing_loader_("moveit_core", "online_signal_smoothing::SmoothingBaseClass")
 
 {
@@ -113,33 +102,18 @@
       servo_params_.joint_command_in_topic, rclcpp::SystemDefaultsQoS(),
       [this](const control_msgs::msg::JointJog::ConstSharedPtr& msg) { return jointCmdCB(msg); });
 
-<<<<<<< HEAD
   // ROS Server for allowing drift in some dimensions
-  drift_dimensions_server_ = node_->create_service<moveit_msgs::srv::ChangeDriftDimensions>(
+  drift_dimensions_server_ = node_->create_service<spinbot_msgs::srv::ChangeDriftDimensions>(
       "~/change_drift_dimensions",
-      [this](const std::shared_ptr<moveit_msgs::srv::ChangeDriftDimensions::Request>& req,
-             const std::shared_ptr<moveit_msgs::srv::ChangeDriftDimensions::Response>& res) {
+      [this](const std::shared_ptr<spinbot_msgs::srv::ChangeDriftDimensions::Request>& req,
+             const std::shared_ptr<spinbot_msgs::srv::ChangeDriftDimensions::Response>& res) {
         return changeDriftDimensions(req, res);
-      });
-
-  // ROS Server for changing the control dimensions
-  control_dimensions_server_ = node_->create_service<moveit_msgs::srv::ChangeControlDimensions>(
-      "~/change_control_dimensions",
-      [this](const std::shared_ptr<moveit_msgs::srv::ChangeControlDimensions::Request>& req,
-             const std::shared_ptr<moveit_msgs::srv::ChangeControlDimensions::Response>& res) {
-        return changeControlDimensions(req, res);
       });
 
   // // Subscribe to the collision_check topic
   // collision_velocity_scale_sub_ = node_->create_subscription<std_msgs::msg::Float64>(
   //     "~/collision_velocity_scale", rclcpp::SystemDefaultsQoS(),
   //     [this](const std_msgs::msg::Float64::ConstSharedPtr& msg) { return collisionVelocityScaleCB(msg); });
-=======
-  // Subscribe to the collision_check topic
-  collision_velocity_scale_sub_ = node_->create_subscription<std_msgs::msg::Float64>(
-      "~/collision_velocity_scale", rclcpp::SystemDefaultsQoS(),
-      [this](const std_msgs::msg::Float64::ConstSharedPtr& msg) { return collisionVelocityScaleCB(msg); });
->>>>>>> da36544d
 
   // Publish freshly-calculated joints to the robot.
   // Put the outgoing msg in the right format (trajectory_msgs/JointTrajectory or std_msgs/Float64MultiArray).
@@ -231,13 +205,8 @@
   initial_joint_trajectory->header.frame_id = servo_params_.planning_frame;
   initial_joint_trajectory->joint_names = current_joint_state_.name;
   trajectory_msgs::msg::JointTrajectoryPoint point;
-<<<<<<< HEAD
-  point.time_from_start = rclcpp::Duration::from_seconds(0.0);  //parameters_->publish_period);
-  if (parameters_->publish_joint_positions)
-=======
-  point.time_from_start = rclcpp::Duration::from_seconds(servo_params_.publish_period);
+  point.time_from_start = rclcpp::Duration::from_seconds(0.0);
   if (servo_params_.publish_joint_positions)
->>>>>>> da36544d
   {
     planning_scene_monitor_->getStateMonitor()->getCurrentState()->copyJointGroupPositions(joint_model_group_,
                                                                                            point.positions);
@@ -533,41 +502,19 @@
     {
       joints->data = joint_trajectory->points[0].velocities;
     }
-<<<<<<< HEAD
+    
+    *last_sent_command_ = *joint_trajectory;
+    multiarray_outgoing_cmd_pub_->publish(std::move(joints));
+
     auto debug_msg = std::make_unique<std_msgs::msg::Float64MultiArray>();
     debug_msg->data = debug_data_;
     debug_pub_->publish(std::move(debug_msg));
-=======
-    *last_sent_command_ = *joint_trajectory;
-    multiarray_outgoing_cmd_pub_->publish(std::move(joints));
->>>>>>> da36544d
   }
 
   // Update the filters if we haven't yet
   if (!updated_filters_)
     resetLowPassFilters(current_joint_state_);
 }
-
-<<<<<<< HEAD
-rcl_interfaces::msg::SetParametersResult ServoCalcs::robotLinkCommandFrameCallback(const rclcpp::Parameter& parameter)
-{
-  const std::lock_guard<std::mutex> lock(main_loop_mutex_);
-  rcl_interfaces::msg::SetParametersResult result;
-
-  // Check that the new frame is known
-  if (!current_state_->knowsFrameTransform(parameter.as_string()))
-  {
-    RCLCPP_ERROR_STREAM(LOGGER, "Failed to change robot_link_command_frame. Passed frame '" << parameter.as_string()
-                                                                                            << "' is unknown");
-    result.successful = false;
-    return result;
-  }
-
-  result.successful = true;
-  robot_link_command_frame_ = parameter.as_string();
-  RCLCPP_INFO_STREAM(LOGGER, "robot_link_command_frame changed to: " + robot_link_command_frame_);
-  return result;
-};
 
 std::basic_ostream<char> &operator<<(std::basic_ostream<char> &stream, const std::vector<double> &vec)
 {
@@ -600,20 +547,6 @@
 
 }  // namespace
 
-rcl_interfaces::msg::SetParametersResult
-ServoCalcs::overrideVelocityScalingFactorCallback(const rclcpp::Parameter& parameter)
-{
-  const std::lock_guard<std::mutex> lock(main_loop_mutex_);
-  rcl_interfaces::msg::SetParametersResult result;
-  result.successful = true;
-  override_velocity_scaling_factor_ = parameter.as_double();
-  RCLCPP_INFO_STREAM(LOGGER, "override_velocity_scaling_factor changed to: "
-                                 << std::to_string(override_velocity_scaling_factor_));
-  return result;
-};
-
-=======
->>>>>>> da36544d
 // Perform the servoing calculations
 bool ServoCalcs::cartesianServoCalcs(geometry_msgs::msg::TwistStamped& cmd,
                                      trajectory_msgs::msg::JointTrajectory& joint_trajectory)
@@ -637,7 +570,6 @@
 
   Eigen::VectorXd delta_x = scaleCartesianCommand(cmd);
 
-<<<<<<< HEAD
   bool use_inv_jacobian = use_inv_jacobian_;
   // if (!use_inv_jacobian
   //   && std::find(drift_dimensions_.begin(), drift_dimensions_.end(), true) == drift_dimensions_.end())
@@ -658,92 +590,37 @@
   double delta_x_norm_weighted = 0;
   for (size_t i = 0; i < drift_dimensions_.size(); i++)
     if (!drift_dimensions_[i]) {
-      double dim = delta_x_full[i]*parameters_->drift_speed_correction_nondrifting_dimension_multipliers[i];
+      double dim = delta_x_full[i]*servo_params_.drift_speed_correction_nondrifting_dimension_multipliers[i];
       delta_x_norm_weighted += dim*dim;
     }
   delta_x_norm_weighted = sqrt(delta_x_norm_weighted);
   double best_score = std::numeric_limits<double>::infinity();
   auto robot_state = *current_state_;
-  double score_lookahead_interval = (parameters_->ik_lookahead_seconds + parameters_->publish_period) / parameters_->publish_period / 2;
+  double score_lookahead_interval = (servo_params_.ik_lookahead_seconds + servo_params_.publish_period) / servo_params_.publish_period / 2;
   std::string solution_name = "";
 
+  const Eigen::Isometry3d base_to_tip_frame_transform =
+      current_state_->getGlobalLinkTransform(ik_solver_->getBaseFrame()).inverse() *
+      current_state_->getGlobalLinkTransform(ik_solver_->getTipFrame());
+  ik_base_to_tip_frame_ = base_to_tip_frame_transform;
+
   if (!use_inv_jacobian)
   {
-    double lookahead_interval = parameters_->ik_lookahead_seconds / parameters_->publish_period;
-    // get a transformation matrix with the desired position change &
-    // get a transformation matrix with desired orientation change
-    Eigen::Isometry3d tf_pos_delta(Eigen::Isometry3d::Identity());
-    
-    tf_pos_delta.translate(Eigen::Vector3d(delta_x[0], delta_x[1], delta_x[2]) * lookahead_interval);
-
-    Eigen::Isometry3d tf_rot_delta(Eigen::Isometry3d::Identity());
-    // Eigen::Quaterniond q = Eigen::AngleAxisd(delta_x[3] * lookahead_interval, Eigen::Vector3d::UnitX()) *
-    //                        Eigen::AngleAxisd(delta_x[4] * lookahead_interval, Eigen::Vector3d::UnitY()) *
-    //                        Eigen::AngleAxisd(delta_x[5] * lookahead_interval, Eigen::Vector3d::UnitZ());
-    Eigen::Vector3d delta_rot;
-    delta_rot << delta_x[3], delta_x[4], delta_x[5];
-    double angle = delta_rot.norm();
-    Eigen::Vector3d axis = angle == 0 ? Eigen::Vector3d(Eigen::Vector3d::UnitZ()) : Eigen::Vector3d(delta_rot/angle);
-    Eigen::Quaterniond q(Eigen::AngleAxisd(angle * lookahead_interval, axis));
-    tf_rot_delta.rotate(q);
+    double lookahead_interval = servo_params_.ik_lookahead_seconds / servo_params_.publish_period;
+
+    geometry_msgs::msg::Pose next_pose = poseFromCartesianDelta(delta_x, base_to_tip_frame_transform, lookahead_interval);
 
     removeDriftDimensions(jacobian, delta_x);
-
-    // Poses passed to IK solvers are assumed to be in some tip link (usually EE) reference frame
-    // First, find the new tip link position without newly applied rotation
-
-    auto tf_no_new_rot = tf_pos_delta * ik_base_to_tip_frame_;
-    // we want the rotation to be applied in the requested reference frame,
-    // but we want the rotation to be about the EE point in space, not the origin.
-    // So, we need to translate to origin, rotate, then translate back
-    // Given T = transformation matrix from origin -> EE point in space (translation component of tf_no_new_rot)
-    // and T' as the opposite transformation, EE point in space -> origin (translation only)
-    // apply final transformation as T * R * T' * tf_no_new_rot
-    auto tf_translation = tf_no_new_rot.translation();
-    auto tf_neg_translation = Eigen::Isometry3d::Identity();  // T'
-    tf_neg_translation(0, 3) = -tf_translation(0, 0);
-    tf_neg_translation(1, 3) = -tf_translation(1, 0);
-    tf_neg_translation(2, 3) = -tf_translation(2, 0);
-    auto tf_pos_translation = Eigen::Isometry3d::Identity();  // T
-    tf_pos_translation(0, 3) = tf_translation(0, 0);
-    tf_pos_translation(1, 3) = tf_translation(1, 0);
-    tf_pos_translation(2, 3) = tf_translation(2, 0);
-
-    // T * R * T' * tf_no_new_rot
-    auto tf = tf_pos_translation * tf_rot_delta * tf_neg_translation * tf_no_new_rot;
-    geometry_msgs::msg::Pose next_pose = tf2::toMsg(tf);
-=======
-  Eigen::MatrixXd jacobian = current_state_->getJacobian(joint_model_group_);
-
-  Eigen::JacobiSVD<Eigen::MatrixXd> svd =
-      Eigen::JacobiSVD<Eigen::MatrixXd>(jacobian, Eigen::ComputeThinU | Eigen::ComputeThinV);
-  Eigen::MatrixXd matrix_s = svd.singularValues().asDiagonal();
-  Eigen::MatrixXd pseudo_inverse = svd.matrixV() * matrix_s.inverse() * svd.matrixU().transpose();
-
-  // Convert from cartesian commands to joint commands
-  // Use an IK solver plugin if we have one, otherwise use inverse Jacobian.
-  if (ik_solver_)
-  {
-    const Eigen::Isometry3d base_to_tip_frame_transform =
-        current_state_->getGlobalLinkTransform(ik_solver_->getBaseFrame()).inverse() *
-        current_state_->getGlobalLinkTransform(ik_solver_->getTipFrame());
-
-    geometry_msgs::msg::Pose next_pose = poseFromCartesianDelta(delta_x, base_to_tip_frame_transform);
->>>>>>> da36544d
 
     // setup for IK call
     std::vector<double> solution(num_joints_);
     moveit_msgs::msg::MoveItErrorCodes err;
     kinematics::KinematicsQueryOptions opts;
     opts.return_approximate_solution = true;
-<<<<<<< HEAD
     const ik_common::DynamicallyAdjustableIK *daik = dynamic_cast<const ik_common::DynamicallyAdjustableIK *>(ik_solver_.get());
     if (daik)
-      daik->setOrientationVsPositionWeight(parameters_->ik_rotation_error_multiplier);
-    if (ik_solver_->searchPositionIK(next_pose, current_joint_state_.position, parameters_->publish_period / 2.0,
-=======
+      daik->setOrientationVsPositionWeight(servo_params_.ik_rotation_error_multiplier);
     if (ik_solver_->searchPositionIK(next_pose, current_joint_state_.position, servo_params_.publish_period / 2.0,
->>>>>>> da36544d
                                      solution, err, opts))
     {
       // find the difference in joint positions that will get us to the desired pose
@@ -752,23 +629,24 @@
         delta_theta_.coeffRef(i) = (solution.at(i) - current_joint_state_.position.at(i))/lookahead_interval;
       }
       
-      // // for debug logging only //
-      // robot_state.setJointGroupPositions(joint_model_group_, solution);
-      // auto next_tip_frame = robot_state.getGlobalLinkTransform(ik_solver_->getBaseFrame()).inverse() *
-      //                       robot_state.getGlobalLinkTransform(ik_solver_->getTipFrame());
-      // RCLCPP_INFO_STREAM(LOGGER,
-      //   "orig_theta\n" << current_joint_state_.position << "\norig_x\n" << ik_base_to_tip_frame_.matrix() <<
-      //   "\ntrans\n" << tf_pos_delta.matrix() << "\nrot\n" << tf_rot_delta.matrix() << "\nnext_pose\n" << tf.matrix() <<
-      //   "\nsolution_theta\n" << solution << "\nsolution_x\n" << next_tip_frame.matrix() << "\ndelta_theta\n" << delta_theta_ <<
-      //   "\naxis\n" << axis << "\nangle: " << angle * lookahead_interval);
-      // ////////////////////////////
-
-      // if (Eigen::VectorXd(delta_theta_).norm() >= parameters_->publish_period*0.05) {
+      // for debug logging only //
+      robot_state.setJointGroupPositions(joint_model_group_, solution);
+      auto next_tip_frame = robot_state.getGlobalLinkTransform(ik_solver_->getBaseFrame()).inverse() *
+                           robot_state.getGlobalLinkTransform(ik_solver_->getTipFrame());
+      RCLCPP_INFO_STREAM(LOGGER,
+       "orig_theta\n" << current_joint_state_.position << "\norig_x\n" << ik_base_to_tip_frame_.matrix() <<
+       "\nsolution_theta\n" << solution << "\nsolution_x\n" << next_tip_frame.matrix() << "\ndelta_theta\n" << delta_theta_);
+      ////////////////////////////
+
+      // if (Eigen::VectorXd(delta_theta_).norm() >= servo_params_.publish_period*0.05) {
       double direction_error;
       best_score = solutionScore(
             delta_theta_, delta_x, delta_x_norm_weighted, jacobian_full, robot_state, score_lookahead_interval, "IK", &direction_error);
-      // RCLCPP_INFO(LOGGER, "dir error: %lf, factor: %lf", direction_error, pow(1 + direction_error, parameters_->ik_direction_error_slowdown_factor));
-      delta_theta_ /= pow(1 + direction_error, parameters_->ik_direction_error_slowdown_factor);
+      if (direction_error == direction_error) {
+        RCLCPP_INFO(LOGGER, "dir error: %lf, factor: %lf", direction_error,
+                    pow(1 + direction_error, servo_params_.ik_direction_error_slowdown_factor));
+        delta_theta_ /= pow(1 + direction_error, servo_params_.ik_direction_error_slowdown_factor);
+      }
       solution_name = "IK";
       // }
     }
@@ -780,7 +658,7 @@
 
     if (daik && drift_dimensions_[3] && drift_dimensions_[4] && drift_dimensions_[5]) {
       daik->setOrientationVsPositionWeight(0);
-      if (ik_solver_->searchPositionIK(next_pose, current_joint_state_.position, parameters_->publish_period / 2.0,
+      if (ik_solver_->searchPositionIK(next_pose, current_joint_state_.position, servo_params_.publish_period / 2.0,
                                      solution, err, opts))
       {
         Eigen::VectorXd delta_theta_pos(jacobian.cols());
@@ -790,23 +668,24 @@
           delta_theta_pos.coeffRef(i) = (solution.at(i) - current_joint_state_.position.at(i))/lookahead_interval;
         }
 
-        // // for debug logging only //
-        // robot_state.setJointGroupPositions(joint_model_group_, solution);
-        // auto next_tip_frame = robot_state.getGlobalLinkTransform(ik_solver_->getBaseFrame()).inverse() *
-        //                       robot_state.getGlobalLinkTransform(ik_solver_->getTipFrame());
-        // RCLCPP_INFO_STREAM(LOGGER,
-        //   "orig_theta\n" << current_joint_state_.position << "\norig_x\n" << ik_base_to_tip_frame_.matrix() <<
-        //   "\ntrans\n" << tf_pos_delta.matrix() << "\nrot\n" << tf_rot_delta.matrix() << "\nnext_pose\n" << tf.matrix() <<
-        //   "\nsolution_theta\n" << solution << "\nsolution_x\n" << next_tip_frame.matrix());
-        // ////////////////////////////
-
-        // if (delta_theta_pos.norm() >= parameters_->publish_period*0.05) {
+        // for debug logging only //
+        robot_state.setJointGroupPositions(joint_model_group_, solution);
+        auto next_tip_frame = robot_state.getGlobalLinkTransform(ik_solver_->getBaseFrame()).inverse() *
+                             robot_state.getGlobalLinkTransform(ik_solver_->getTipFrame());
+        RCLCPP_INFO_STREAM(LOGGER,
+         "orig_theta\n" << current_joint_state_.position << "\norig_x\n" << ik_base_to_tip_frame_.matrix() <<
+         "\nsolution_theta\n" << solution << "\nsolution_x\n" << next_tip_frame.matrix());
+        ////////////////////////////
+
+        // if (delta_theta_pos.norm() >= servo_params_.publish_period*0.05) {
         bool using_ikp = true;
         if (std::isfinite(best_score)) {
           double direction_error;
           double ikp_score = solutionScore(
                 delta_theta_pos, delta_x, delta_x_norm_weighted, jacobian_full, robot_state, score_lookahead_interval, "IKP", &direction_error);
-          delta_theta_pos /= pow(1 + direction_error, parameters_->ik_direction_error_slowdown_factor);
+          if (direction_error == direction_error) {
+            delta_theta_pos /= pow(1 + direction_error, servo_params_.ik_direction_error_slowdown_factor);
+          }
           if (ikp_score < best_score)
             best_score = ikp_score;
           else
@@ -838,11 +717,16 @@
     // in case of active drift_dimensions we will compare quality of the IK solution against the pseudo_inverse approach and pick the better solution
     // Jacobi
     Eigen::VectorXd delta_theta_jacobi = pseudo_inverse * delta_x;
+    const StatusCode last_status = status_;
     double singularity_scale_jacobi = velocityScalingFactorForSingularity(joint_model_group_, delta_x, svd, pseudo_inverse,
-                                                    parameters_->hard_stop_singularity_threshold,
-                                                    parameters_->lower_singularity_threshold,
-                                                    parameters_->leaving_singularity_threshold_multiplier,
-                                                    *node_->get_clock(), current_state_, status_);
+                                                    servo_params_.hard_stop_singularity_threshold,
+                                                    servo_params_.lower_singularity_threshold,
+                                                    servo_params_.leaving_singularity_threshold_multiplier,
+                                                    current_state_, status_);
+    if (last_status != status_)
+    {
+      RCLCPP_WARN_STREAM_THROTTLE(LOGGER, *node_->get_clock(), ROS_LOG_THROTTLE_PERIOD, SERVO_STATUS_CODE_MAP.at(status_));
+    }
     delta_theta_jacobi *= singularity_scale_jacobi;
     if (std::isfinite(best_score)) {
       double jacobi_score = solutionScore(
@@ -863,17 +747,15 @@
     RCLCPP_INFO(LOGGER, "USING %s", solution_name.c_str());
   }
 
-<<<<<<< HEAD
   double drift_factor = velocityScalingFactorForDriftDimensions(delta_theta_, jacobian_full, drift_dimensions_,
-                                                                parameters_->drift_speed_correction_drifting_dimension_multipliers,
-                                                                parameters_->drift_speed_correction_nondrifting_dimension_multipliers,
+                                                                servo_params_.drift_speed_correction_drifting_dimension_multipliers,
+                                                                servo_params_.drift_speed_correction_nondrifting_dimension_multipliers,
                                                                 using_jacobi
-                                                                  ? parameters_->drift_speed_correction_power
-                                                                  : parameters_->drift_speed_correction_power_ik);
+                                                                  ? servo_params_.drift_speed_correction_power
+                                                                  : servo_params_.drift_speed_correction_power_ik);
   delta_theta_ *= drift_factor;
   
-  // RCLCPP_INFO_STREAM(LOGGER, "\ndelta_theta\n" << delta_theta_);
-
+  RCLCPP_INFO_STREAM(LOGGER, "\ndelta_theta\n" << delta_theta_);
   bool success = internalServoUpdate(delta_theta_, joint_trajectory, ServoType::CARTESIAN_SPACE);
 
   debug_data_.clear();
@@ -905,12 +787,12 @@
     double *direction_error)
 {
   double score_drift = 1 - velocityScalingFactorForDriftDimensions(delta_theta, jacobian_full, drift_dimensions_,
-                                                                parameters_->drift_speed_correction_drifting_dimension_multipliers,
-                                                                parameters_->drift_speed_correction_nondrifting_dimension_multipliers,
+                                                                servo_params_.drift_speed_correction_drifting_dimension_multipliers,
+                                                                servo_params_.drift_speed_correction_nondrifting_dimension_multipliers,
                                                                 1);
   double limits_scale = velocityLimitsScalingFactor(joint_model_group_, delta_theta);
-  // RCLCPP_INFO_STREAM(LOGGER, "delta_theta_orig\n" << delta_theta <<
-  //   "\nlimits scale " << limits_scale);
+  RCLCPP_INFO_STREAM(LOGGER, "delta_theta_orig\n" << delta_theta <<
+    "\nlimits scale " << limits_scale);
 
   // Eigen::VectorXd delta_x = jacobian*limits_scale*Eigen::VectorXd(delta_theta);
   Eigen::VectorXd delta_x(6);
@@ -941,28 +823,16 @@
     double dir_error = 0;
     for (size_t i = 0, j = 0; i < drift_dimensions_.size(); i++)
       if (!drift_dimensions_[i]) {
-        double error = (delta_x[i] - desired_delta_x[j]*delta_x_proj_multiplier)*parameters_->drift_speed_correction_nondrifting_dimension_multipliers[i];
+        double error = (delta_x[i] - desired_delta_x[j]*delta_x_proj_multiplier)*servo_params_.drift_speed_correction_nondrifting_dimension_multipliers[i];
         dir_error += error*error;
         j++;
       }
     dir_error = sqrt(dir_error)/(delta_x_norm_weighted*delta_x_proj_multiplier);
     *direction_error = dir_error;
-    // RCLCPP_INFO_STREAM(LOGGER, "\ndelta_x\n" << delta_x << "\ndesired_delta_x\n" << desired_delta_x << "\nprojected\n" << desired_delta_x*delta_x_proj_multiplier << 
-    //   "\nproj: " << delta_x_proj_multiplier << "\n");
-    // RCLCPP_INFO(LOGGER, "%s dir error: %lf", name.c_str(), dir_error);
-    direction_error_scale = pow(1 + dir_error, -parameters_->ik_direction_error_slowdown_factor);
-=======
-  const StatusCode last_status = status_;
-  delta_theta_ *= velocityScalingFactorForSingularity(joint_model_group_, delta_x, svd, pseudo_inverse,
-                                                      servo_params_.hard_stop_singularity_threshold,
-                                                      servo_params_.lower_singularity_threshold,
-                                                      servo_params_.leaving_singularity_threshold_multiplier,
-                                                      current_state_, status_);
-  // Status will have changed if approaching singularity
-  if (last_status != status_)
-  {
-    RCLCPP_WARN_STREAM_THROTTLE(LOGGER, *node_->get_clock(), ROS_LOG_THROTTLE_PERIOD, SERVO_STATUS_CODE_MAP.at(status_));
->>>>>>> da36544d
+    RCLCPP_INFO_STREAM(LOGGER, "\ndelta_x\n" << delta_x << "\ndesired_delta_x\n" << desired_delta_x << "\nprojected\n" << desired_delta_x*delta_x_proj_multiplier <<
+      "\nproj: " << delta_x_proj_multiplier << "\n");
+    RCLCPP_INFO(LOGGER, "%s dir error: %lf", name.c_str(), dir_error);
+    direction_error_scale = pow(1 + dir_error, -servo_params_.ik_direction_error_slowdown_factor);
   }
 
   double score_nondrift = 0;
@@ -980,32 +850,32 @@
 
     delta_x << xyz[0], xyz[1], xyz[2], axis[0]*angle, axis[1]*angle, axis[2]*angle;
     delta_x /= lookahead_interval;
-    // RCLCPP_INFO_STREAM(LOGGER,
-    //   name << "\nnext_tip_frame\n" << next_tip_frame.matrix() << "\ncurrent_tip_frame\n" << ik_base_to_tip_frame_.matrix() << "\ndelta_x\n" << delta_x);
+    RCLCPP_INFO_STREAM(LOGGER,
+                       name << "\nnext_tip_frame\n" << next_tip_frame.matrix() << "\ncurrent_tip_frame\n" << ik_base_to_tip_frame_.matrix() << "\ndelta_x\n" << delta_x);
   }
   for (size_t i = 0, j = 0; i < drift_dimensions_.size(); i++)
     if (!drift_dimensions_[i]) {
-      // RCLCPP_INFO(LOGGER, "i %d, j %d, dxj size %d, dx size %d", (int)i, (int)j, (int)delta_x.rows(), (int)desired_delta_x.rows());
-      // double error = (delta_x[j] - desired_delta_x[j])*parameters_->drift_speed_correction_nondrifting_dimension_multipliers[i];
-      double error = (delta_x[i] - desired_delta_x[j])*parameters_->drift_speed_correction_nondrifting_dimension_multipliers[i];
-      // RCLCPP_INFO(LOGGER, "%s error: %lf", name.c_str(), error);
+      RCLCPP_INFO(LOGGER, "i %d, j %d, dxj size %d, dx size %d", (int)i, (int)j, (int)delta_x.rows(), (int)desired_delta_x.rows());
+      // double error = (delta_x[j] - desired_delta_x[j])*servo_params_.drift_speed_correction_nondrifting_dimension_multipliers[i];
+      double error = (delta_x[i] - desired_delta_x[j])*servo_params_.drift_speed_correction_nondrifting_dimension_multipliers[i];
+      RCLCPP_INFO(LOGGER, "%s error: %lf", name.c_str(), error);
       score_nondrift += error*error;
       j++;
     }
   score_nondrift = sqrt(score_nondrift)/delta_x_norm_weighted;
   double score_theta = limits_scale*direction_error_scale*Eigen::VectorXd(delta_theta).norm();
   double score =
-    score_drift*parameters_->ik_vs_jacobi_drifting_error_weight + 
-    score_nondrift*parameters_->ik_vs_jacobi_nondrifting_error_weight +
-    score_theta*parameters_->ik_vs_jacobi_theta_weight;
+    score_drift*servo_params_.ik_vs_jacobi_drifting_error_weight + 
+    score_nondrift*servo_params_.ik_vs_jacobi_nondrifting_error_weight +
+    score_theta*servo_params_.ik_vs_jacobi_theta_weight;
   
-  // RCLCPP_INFO_STREAM(LOGGER,
-  //   name << "_delta_theta\n" << delta_theta*limits_scale << "\n" << name << "_delta_x\n" << delta_x <<
-  //   "\ndesired_delta_x\n" << desired_delta_x);
-  // RCLCPP_INFO(LOGGER, "\n%s %lf = %lf (%lf) + %lf (%lf) + %lf (%lf)", name.c_str(),
-  //   score, score_drift*parameters_->ik_vs_jacobi_drifting_error_weight, score_drift,
-  //   score_nondrift*parameters_->ik_vs_jacobi_nondrifting_error_weight, score_nondrift,
-  //   score_theta*parameters_->ik_vs_jacobi_theta_weight, score_theta);
+  RCLCPP_INFO_STREAM(LOGGER,
+    name << "_delta_theta\n" << delta_theta*limits_scale << "\n" << name << "_delta_x\n" << delta_x <<
+    "\ndesired_delta_x\n" << desired_delta_x);
+  RCLCPP_INFO(LOGGER, "\n%s %lf = %lf (%lf) + %lf (%lf) + %lf (%lf)", name.c_str(),
+    score, score_drift*servo_params_.ik_vs_jacobi_drifting_error_weight, score_drift,
+    score_nondrift*servo_params_.ik_vs_jacobi_nondrifting_error_weight, score_nondrift,
+    score_theta*servo_params_.ik_vs_jacobi_theta_weight, score_theta);
   return score;
 }
 
@@ -1097,27 +967,6 @@
   return true;
 }
 
-<<<<<<< HEAD
-// Spam several redundant points into the trajectory. The first few may be skipped if the
-// time stamp is in the past when it reaches the client. Needed for gazebo simulation.
-// Start from 1 because the first point's timestamp is already 1*parameters_->publish_period
-void ServoCalcs::insertRedundantPointsIntoTrajectory(trajectory_msgs::msg::JointTrajectory& joint_trajectory,
-                                                     int count) const
-{
-  if (count < 2)
-    return;
-  joint_trajectory.points.resize(count);
-  auto point = joint_trajectory.points[0];
-  // Start from 1 because we already have the first point. End at count+1 so (total #) == count
-  for (int i = 1; i < count; ++i)
-  {
-    point.time_from_start = rclcpp::Duration::from_seconds((i/* + 1*/) * parameters_->publish_period);
-    joint_trajectory.points[i] = point;
-  }
-}
-
-=======
->>>>>>> da36544d
 void ServoCalcs::resetLowPassFilters(const sensor_msgs::msg::JointState& joint_state)
 {
   smoother_->reset(joint_state.position);
@@ -1134,13 +983,8 @@
   joint_trajectory.joint_names = joint_state.name;
 
   trajectory_msgs::msg::JointTrajectoryPoint point;
-<<<<<<< HEAD
-  point.time_from_start = rclcpp::Duration::from_seconds(0.0);  // parameters_->publish_period);
-  if (parameters_->publish_joint_positions)
-=======
-  point.time_from_start = rclcpp::Duration::from_seconds(servo_params_.publish_period);
+  point.time_from_start = rclcpp::Duration::from_seconds(0.0);  // servo_params_.publish_period);
   if (servo_params_.publish_joint_positions)
->>>>>>> da36544d
     point.positions = joint_state.position;
   if (servo_params_.publish_joint_velocities)
     point.velocities = joint_state.velocity;
@@ -1203,11 +1047,7 @@
     }
   }
 
-<<<<<<< HEAD
-  joint_trajectory.points[0].time_from_start = rclcpp::Duration::from_seconds(0.0);  // parameters_->publish_period);
-=======
-  joint_trajectory.points[0].time_from_start = rclcpp::Duration::from_seconds(servo_params_.publish_period);
->>>>>>> da36544d
+  joint_trajectory.points[0].time_from_start = rclcpp::Duration::from_seconds(0.0);  // servo_params_.publish_period);
 }
 
 void ServoCalcs::suddenHalt(sensor_msgs::msg::JointState& joint_state,
@@ -1351,6 +1191,37 @@
   return result;
 }
 
+void ServoCalcs::removeDimension(Eigen::MatrixXd& jacobian, Eigen::VectorXd& delta_x, unsigned int row_to_remove) const
+{
+  unsigned int num_rows = jacobian.rows() - 1;
+  unsigned int num_cols = jacobian.cols();
+
+  if (row_to_remove < num_rows)
+  {
+    jacobian.block(row_to_remove, 0, num_rows - row_to_remove, num_cols) =
+        jacobian.block(row_to_remove + 1, 0, num_rows - row_to_remove, num_cols);
+    delta_x.segment(row_to_remove, num_rows - row_to_remove) =
+        delta_x.segment(row_to_remove + 1, num_rows - row_to_remove);
+  }
+  jacobian.conservativeResize(num_rows, num_cols);
+  delta_x.conservativeResize(num_rows);
+}
+
+void ServoCalcs::removeDriftDimensions(Eigen::MatrixXd& matrix, Eigen::VectorXd& delta_x)
+{
+  // May allow some dimensions to drift, based on drift_dimensions
+  // i.e. take advantage of task redundancy.
+  // Remove the Jacobian rows corresponding to True in the vector drift_dimensions
+  // Work backwards through the 6-vector so indices don't get out of order
+  for (auto dimension = matrix.rows() - 1; dimension >= 0; --dimension)
+  {
+    if (drift_dimensions_[dimension] && matrix.rows() > 1)
+    {
+      removeDimension(matrix, delta_x, dimension);
+    }
+  }
+}
+
 bool ServoCalcs::getCommandFrameTransform(Eigen::Isometry3d& transform)
 {
   const std::lock_guard<std::mutex> lock(main_loop_mutex_);
@@ -1428,9 +1299,8 @@
   collision_velocity_scale_ = msg->data;
 }
 
-<<<<<<< HEAD
-void ServoCalcs::changeDriftDimensions(const std::shared_ptr<moveit_msgs::srv::ChangeDriftDimensions::Request>& req,
-                                       const std::shared_ptr<moveit_msgs::srv::ChangeDriftDimensions::Response>& res)
+void ServoCalcs::changeDriftDimensions(const std::shared_ptr<spinbot_msgs::srv::ChangeDriftDimensions::Request>& req,
+                                       const std::shared_ptr<spinbot_msgs::srv::ChangeDriftDimensions::Response>& res)
 {
   std::unique_lock<std::mutex> main_loop_lock(main_loop_mutex_);
   drift_dimensions_[0] = req->drift_x_translation;
@@ -1443,66 +1313,4 @@
   res->success = true;
 }
 
-void ServoCalcs::changeControlDimensions(const std::shared_ptr<moveit_msgs::srv::ChangeControlDimensions::Request>& req,
-                                         const std::shared_ptr<moveit_msgs::srv::ChangeControlDimensions::Response>& res)
-{
-  std::unique_lock<std::mutex> main_loop_lock(main_loop_mutex_);
-  control_dimensions_[0] = req->control_x_translation;
-  control_dimensions_[1] = req->control_y_translation;
-  control_dimensions_[2] = req->control_z_translation;
-  control_dimensions_[3] = req->control_x_rotation;
-  control_dimensions_[4] = req->control_y_rotation;
-  control_dimensions_[5] = req->control_z_rotation;
-
-  res->success = true;
-}
-
-void ServoCalcs::setPaused(bool paused)
-{
-  if (!paused_ && paused) {
-    auto joint_trajectory = std::make_unique<trajectory_msgs::msg::JointTrajectory>();
-    suddenHalt(current_joint_state_, joint_model_group_->getActiveJointModels());
-    composeJointTrajMessage(current_joint_state_, *joint_trajectory);
-
-    // Clear out position commands if user did not request them (can cause interpolation issues)
-    if (!parameters_->publish_joint_positions)
-    {
-      joint_trajectory->points[0].positions.clear();
-    }
-    // Likewise for velocity and acceleration
-    if (!parameters_->publish_joint_velocities)
-    {
-      joint_trajectory->points[0].velocities.clear();
-    }
-    if (!parameters_->publish_joint_accelerations)
-    {
-      joint_trajectory->points[0].accelerations.clear();
-    }
-
-    // Put the outgoing msg in the right format
-    // (trajectory_msgs/JointTrajectory or std_msgs/Float64MultiArray).
-    if (parameters_->command_out_type == "trajectory_msgs/JointTrajectory")
-    {
-      // When a joint_trajectory_controller receives a new command, a stamp of 0 indicates "begin immediately"
-      // See http://wiki.ros.org/joint_trajectory_controller#Trajectory_replacement
-      joint_trajectory->header.stamp = rclcpp::Time(0);
-      *last_sent_command_ = *joint_trajectory;
-      trajectory_outgoing_cmd_pub_->publish(std::move(joint_trajectory));
-    }
-    else if (parameters_->command_out_type == "std_msgs/Float64MultiArray")
-    {
-      auto joints = std::make_unique<std_msgs::msg::Float64MultiArray>();
-      if (parameters_->publish_joint_positions && !joint_trajectory->points.empty())
-        joints->data = joint_trajectory->points[0].positions;
-      else if (parameters_->publish_joint_velocities && !joint_trajectory->points.empty())
-        joints->data = joint_trajectory->points[0].velocities;
-      *last_sent_command_ = *joint_trajectory;
-      multiarray_outgoing_cmd_pub_->publish(std::move(joints));
-    }
-  }
-  paused_ = paused;
-}
-
-=======
->>>>>>> da36544d
 }  // namespace moveit_servo