/*******************************************************************************
 * BSD 3-Clause License
 *
 * Copyright (c) 2019, Los Alamos National Security, LLC
 * All rights reserved.
 *
 * Redistribution and use in source and binary forms, with or without
 * modification, are permitted provided that the following conditions are met:
 *
 * * Redistributions of source code must retain the above copyright notice, this
 *   list of conditions and the following disclaimer.
 *
 * * Redistributions in binary form must reproduce the above copyright notice,
 *   this list of conditions and the following disclaimer in the documentation
 *   and/or other materials provided with the distribution.
 *
 * * Neither the name of the copyright holder nor the names of its
 *   contributors may be used to endorse or promote products derived from
 *   this software without specific prior written permission.
 *
 * THIS SOFTWARE IS PROVIDED BY THE COPYRIGHT HOLDERS AND CONTRIBUTORS "AS IS"
 * AND ANY EXPRESS OR IMPLIED WARRANTIES, INCLUDING, BUT NOT LIMITED TO, THE
 * IMPLIED WARRANTIES OF MERCHANTABILITY AND FITNESS FOR A PARTICULAR PURPOSE
 * ARE
 * DISCLAIMED. IN NO EVENT SHALL THE COPYRIGHT HOLDER OR CONTRIBUTORS BE LIABLE
 * FOR ANY DIRECT, INDIRECT, INCIDENTAL, SPECIAL, EXEMPLARY, OR CONSEQUENTIAL
 * DAMAGES (INCLUDING, BUT NOT LIMITED TO, PROCUREMENT OF SUBSTITUTE GOODS OR
 * SERVICES; LOSS OF USE, DATA, OR PROFITS; OR BUSINESS INTERRUPTION) HOWEVER
 * CAUSED AND ON ANY THEORY OF LIABILITY, WHETHER IN CONTRACT, STRICT LIABILITY,
 * OR TORT (INCLUDING NEGLIGENCE OR OTHERWISE) ARISING IN ANY WAY OUT OF THE USE
 * OF THIS SOFTWARE, EVEN IF ADVISED OF THE POSSIBILITY OF SUCH DAMAGE.
 *******************************************************************************/

/*      Title     : servo.cpp
 *      Project   : moveit_servo
 *      Created   : 3/9/2017
 *      Author    : Brian O'Neil, Andy Zelenak, Blake Anderson
 */

#include <moveit_servo/make_shared_from_pool.h>
#include <moveit_servo/servo.h>

namespace moveit_servo
{
namespace
{
const rclcpp::Logger LOGGER = rclcpp::get_logger("moveit_servo.servo");
constexpr double ROBOT_STATE_WAIT_TIME = 10.0;  // seconds
}  // namespace

<<<<<<< HEAD
Servo::Servo(const rclcpp::Node::SharedPtr& node, const ServoParameters::SharedConstPtr& parameters,
             const planning_scene_monitor::PlanningSceneMonitorPtr& planning_scene_monitor)
  : planning_scene_monitor_{ planning_scene_monitor }
  , parameters_{ parameters }
  , collision_checker_{ node, parameters, planning_scene_monitor_ }
  , servo_calcs_{ node, parameters, planning_scene_monitor_, collision_checker_ }
=======
Servo::Servo(const rclcpp::Node::SharedPtr& node,
             const planning_scene_monitor::PlanningSceneMonitorPtr& planning_scene_monitor,
             const std::shared_ptr<const servo::ParamListener>& servo_param_listener)
  : servo_param_listener_(servo_param_listener)
  , servo_params_{ servo_param_listener_->get_params() }
  , planning_scene_monitor_{ planning_scene_monitor }
  , servo_calcs_{ node, planning_scene_monitor_, servo_param_listener_ }
  , collision_checker_{ node, planning_scene_monitor_, servo_param_listener_ }
>>>>>>> da36544d
{
}

void Servo::start()
{
  if (!planning_scene_monitor_->getStateMonitor()->waitForCompleteState(servo_params_.move_group_name,
                                                                        ROBOT_STATE_WAIT_TIME))
  {
    RCLCPP_ERROR(LOGGER, "Timeout waiting for current state");
    return;
  }

  servo_params_ = servo_param_listener_->get_params();

  // Crunch the numbers in this timer
  servo_calcs_.start();
<<<<<<< HEAD
=======

  // Check collisions in this timer
  if (servo_params_.check_collisions)
    collision_checker_.start();
>>>>>>> da36544d
}

void Servo::stop()
{
<<<<<<< HEAD
  setPaused(true);
}

void Servo::setPaused(bool paused)
{
  servo_calcs_.setPaused(paused);
=======
  servo_calcs_.stop();
  collision_checker_.stop();
>>>>>>> da36544d
}

bool Servo::getCommandFrameTransform(Eigen::Isometry3d& transform)
{
  return servo_calcs_.getCommandFrameTransform(transform);
}

bool Servo::getCommandFrameTransform(geometry_msgs::msg::TransformStamped& transform)
{
  return servo_calcs_.getCommandFrameTransform(transform);
}

bool Servo::getEEFrameTransform(Eigen::Isometry3d& transform)
{
  return servo_calcs_.getEEFrameTransform(transform);
}

bool Servo::getEEFrameTransform(geometry_msgs::msg::TransformStamped& transform)
{
  return servo_calcs_.getEEFrameTransform(transform);
}
}  // namespace moveit_servo<|MERGE_RESOLUTION|>--- conflicted
+++ resolved
@@ -48,23 +48,14 @@
 constexpr double ROBOT_STATE_WAIT_TIME = 10.0;  // seconds
 }  // namespace
 
-<<<<<<< HEAD
-Servo::Servo(const rclcpp::Node::SharedPtr& node, const ServoParameters::SharedConstPtr& parameters,
-             const planning_scene_monitor::PlanningSceneMonitorPtr& planning_scene_monitor)
-  : planning_scene_monitor_{ planning_scene_monitor }
-  , parameters_{ parameters }
-  , collision_checker_{ node, parameters, planning_scene_monitor_ }
-  , servo_calcs_{ node, parameters, planning_scene_monitor_, collision_checker_ }
-=======
 Servo::Servo(const rclcpp::Node::SharedPtr& node,
              const planning_scene_monitor::PlanningSceneMonitorPtr& planning_scene_monitor,
              const std::shared_ptr<const servo::ParamListener>& servo_param_listener)
   : servo_param_listener_(servo_param_listener)
   , servo_params_{ servo_param_listener_->get_params() }
   , planning_scene_monitor_{ planning_scene_monitor }
-  , servo_calcs_{ node, planning_scene_monitor_, servo_param_listener_ }
   , collision_checker_{ node, planning_scene_monitor_, servo_param_listener_ }
->>>>>>> da36544d
+  , servo_calcs_{ node, planning_scene_monitor_, servo_param_listener_, collision_checker_ }
 {
 }
 
@@ -81,28 +72,11 @@
 
   // Crunch the numbers in this timer
   servo_calcs_.start();
-<<<<<<< HEAD
-=======
-
-  // Check collisions in this timer
-  if (servo_params_.check_collisions)
-    collision_checker_.start();
->>>>>>> da36544d
 }
 
 void Servo::stop()
 {
-<<<<<<< HEAD
-  setPaused(true);
-}
-
-void Servo::setPaused(bool paused)
-{
-  servo_calcs_.setPaused(paused);
-=======
   servo_calcs_.stop();
-  collision_checker_.stop();
->>>>>>> da36544d
 }
 
 bool Servo::getCommandFrameTransform(Eigen::Isometry3d& transform)
