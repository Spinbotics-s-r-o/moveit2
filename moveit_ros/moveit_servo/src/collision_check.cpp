/*******************************************************************************
 * BSD 3-Clause License
 *
 * Copyright (c) 2019, Los Alamos National Security, LLC
 * All rights reserved.
 *
 * Redistribution and use in source and binary forms, with or without
 * modification, are permitted provided that the following conditions are met:
 *
 * * Redistributions of source code must retain the above copyright notice, this
 *   list of conditions and the following disclaimer.
 *
 * * Redistributions in binary form must reproduce the above copyright notice,
 *   this list of conditions and the following disclaimer in the documentation
 *   and/or other materials provided with the distribution.
 *
 * * Neither the name of the copyright holder nor the names of its
 *   contributors may be used to endorse or promote products derived from
 *   this software without specific prior written permission.
 *
 * THIS SOFTWARE IS PROVIDED BY THE COPYRIGHT HOLDERS AND CONTRIBUTORS "AS IS"
 * AND ANY EXPRESS OR IMPLIED WARRANTIES, INCLUDING, BUT NOT LIMITED TO, THE
 * IMPLIED WARRANTIES OF MERCHANTABILITY AND FITNESS FOR A PARTICULAR PURPOSE
 * ARE
 * DISCLAIMED. IN NO EVENT SHALL THE COPYRIGHT HOLDER OR CONTRIBUTORS BE LIABLE
 * FOR ANY DIRECT, INDIRECT, INCIDENTAL, SPECIAL, EXEMPLARY, OR CONSEQUENTIAL
 * DAMAGES (INCLUDING, BUT NOT LIMITED TO, PROCUREMENT OF SUBSTITUTE GOODS OR
 * SERVICES; LOSS OF USE, DATA, OR PROFITS; OR BUSINESS INTERRUPTION) HOWEVER
 * CAUSED AND ON ANY THEORY OF LIABILITY, WHETHER IN CONTRACT, STRICT LIABILITY,
 * OR TORT (INCLUDING NEGLIGENCE OR OTHERWISE) ARISING IN ANY WAY OUT OF THE USE
 * OF THIS SOFTWARE, EVEN IF ADVISED OF THE POSSIBILITY OF SUCH DAMAGE.
 *******************************************************************************/

/*      Title     : collision_check.cpp
 *      Project   : moveit_servo
 *      Created   : 1/11/2019
 *      Author    : Brian O'Neil, Andy Zelenak, Blake Anderson
 */

#include <std_msgs/msg/float64.hpp>

#include <moveit_servo/collision_check.h>
// #include <moveit_servo/make_shared_from_pool.h>

static const rclcpp::Logger LOGGER = rclcpp::get_logger("moveit_servo.collision_check");
static const double MIN_RECOMMENDED_COLLISION_RATE = 10;
constexpr size_t ROS_LOG_THROTTLE_PERIOD = 30 * 1000;  // Milliseconds to throttle logs inside loops

namespace moveit_servo
{
// Constructor for the class that handles collision checking
CollisionCheck::CollisionCheck(const rclcpp::Node::SharedPtr& node,
                               const planning_scene_monitor::PlanningSceneMonitorPtr& planning_scene_monitor,
                               const std::shared_ptr<const servo::ParamListener>& servo_param_listener)
  : node_(node)
  , servo_param_listener_(servo_param_listener)
  , servo_params_(servo_param_listener_->get_params())
  , planning_scene_monitor_(planning_scene_monitor)
<<<<<<< HEAD
  , self_velocity_scale_coefficient_(-log(0.001) / parameters->self_collision_proximity_threshold)
  , scene_velocity_scale_coefficient_(-log(0.001) / parameters->scene_collision_proximity_threshold)
=======
  , self_velocity_scale_coefficient_(-log(0.001) / servo_params_.self_collision_proximity_threshold)
  , scene_velocity_scale_coefficient_(-log(0.001) / servo_params_.scene_collision_proximity_threshold)
  , period_(1.0 / servo_params_.collision_check_rate)
>>>>>>> da36544d
{
  // Init collision request
  collision_request_.group_name = servo_params_.move_group_name;
  collision_request_.distance = true;  // enable distance-based collision checking
  collision_request_.contacts = false;  // Record the names of collision pairs

  if (servo_params_.collision_check_rate < MIN_RECOMMENDED_COLLISION_RATE)
  {
    auto& clk = *node_->get_clock();
#pragma GCC diagnostic push
#pragma GCC diagnostic ignored "-Wold-style-cast"
    RCLCPP_WARN_STREAM_THROTTLE(LOGGER, clk, ROS_LOG_THROTTLE_PERIOD,
                                "Collision check rate is low, increase it in yaml file if CPU allows");
#pragma GCC diagnostic pop
  }

  // ROS pubs/subs
  collision_velocity_scale_pub_ =
      node_->create_publisher<std_msgs::msg::Float64>("~/collision_velocity_scale", rclcpp::SystemDefaultsQoS());
}

planning_scene_monitor::LockedPlanningSceneRO CollisionCheck::getLockedPlanningSceneRO() const
{
  return planning_scene_monitor::LockedPlanningSceneRO(planning_scene_monitor_);
}

<<<<<<< HEAD
double CollisionCheck::getCollisionVelocityScale(const Eigen::ArrayXd& delta_theta) const
{
  if (!parameters_->check_collisions)
    return 1.0;
  // Update to the latest current state
  auto current_state = planning_scene_monitor_->getStateMonitor()->getCurrentState();
  current_state->updateCollisionBodyTransforms();
  bool collision_detected = false;

  // Do a timer-safe distance-based collision detection
  collision_detection::CollisionResult collision_result;
  collision_result.clear();
  getLockedPlanningSceneRO()->getCollisionEnv()->checkRobotCollision(collision_request_, collision_result,
                                                                     *current_state);
  double scene_collision_distance = collision_result.distance;
  collision_detected |= collision_result.collision;
//  collision_result.print();

  collision_result.clear();
  // Self-collisions and scene collisions are checked separately so different thresholds can be used
  getLockedPlanningSceneRO()->getCollisionEnvUnpadded()->checkSelfCollision(
      collision_request_, collision_result, *current_state, getLockedPlanningSceneRO()->getAllowedCollisionMatrix());
  double self_collision_distance = collision_result.distance;
  collision_detected |= collision_result.collision;
//  collision_result.print();

  double velocity_scale = 1;
  // If we're definitely in collision, stop immediately
  if (collision_detected)
  {
    velocity_scale = 0;
=======
void CollisionCheck::start()
{
  timer_ = node_->create_wall_timer(std::chrono::duration<double>(period_), [this]() { return run(); });
}

void CollisionCheck::stop()
{
  if (timer_)
  {
    timer_->cancel();
  }
}

void CollisionCheck::run()
{
  // Update the latest parameters
  if (servo_params_.enable_parameter_update)
  {
    servo_params_ = servo_param_listener_->get_params();
>>>>>>> da36544d
  }

  // Only do collision checking if the check_collisions parameter is currently true.
  velocity_scale_ = 1;
  if (servo_params_.check_collisions)
  {
<<<<<<< HEAD
    // If we are far from a collision, velocity_scale should be 1.
    // If we are very close to a collision, velocity_scale should be ~zero.
    // When scene_collision_proximity_threshold is breached, start decelerating exponentially.
    if (scene_collision_distance < parameters_->scene_collision_proximity_threshold)
    {
      // velocity_scale = e ^ k * (collision_distance - threshold)
      // k = - ln(0.001) / collision_proximity_threshold
      // velocity_scale should equal one when collision_distance is at collision_proximity_threshold.
      // velocity_scale should equal 0.001 when collision_distance is at zero.
      velocity_scale = std::min(velocity_scale,
                                exp(scene_velocity_scale_coefficient_ *
                                     (scene_collision_distance - parameters_->scene_collision_proximity_threshold)));
    }

    if (self_collision_distance < parameters_->self_collision_proximity_threshold)
    {
      velocity_scale =
          std::min(velocity_scale, exp(self_velocity_scale_coefficient_ *
                                       (self_collision_distance - parameters_->self_collision_proximity_threshold)));
    }

    if (velocity_scale != 1) {
      // Update to the latest current state
      Eigen::VectorXd positions;
      current_state->copyJointGroupPositions(parameters_->move_group_name, positions);
      current_state->setJointGroupPositions(parameters_->move_group_name, positions + delta_theta.matrix());
      current_state->updateCollisionBodyTransforms();
      collision_detected = false;

      // Do a timer-safe distance-based collision detection
      collision_result.clear();
      getLockedPlanningSceneRO()->getCollisionEnv()->checkRobotCollision(collision_request_, collision_result,
                                                                         *current_state);
      scene_collision_distance = collision_result.distance;
      collision_detected |= collision_result.collision;
//      collision_result.print();

      collision_result.clear();
      // Self-collisions and scene collisions are checked separately so different thresholds can be used
      getLockedPlanningSceneRO()->getCollisionEnvUnpadded()->checkSelfCollision(
          collision_request_, collision_result, *current_state, getLockedPlanningSceneRO()->getAllowedCollisionMatrix());
      self_collision_distance = collision_result.distance;
      collision_detected |= collision_result.collision;
//      collision_result.print();

      double future_velocity_scale = 1;
      // If we're definitely in collision, stop immediately
      if (collision_detected)
        future_velocity_scale = 0;
      else {
        // If we are far from a collision, future_velocity_scale should be 1.
        // If we are very close to a collision, future_velocity_scale should be ~zero.
        // When scene_collision_proximity_threshold is breached, start decelerating exponentially.
        if (scene_collision_distance < parameters_->scene_collision_proximity_threshold) {
          // future_velocity_scale = e ^ k * (collision_distance - threshold)
          // k = - ln(0.001) / collision_proximity_threshold
          // future_velocity_scale should equal one when collision_distance is at collision_proximity_threshold.
          // future_velocity_scale should equal 0.001 when collision_distance is at zero.
          future_velocity_scale = std::min(future_velocity_scale,
                                           exp(scene_velocity_scale_coefficient_ *
                                         (scene_collision_distance -
                                          parameters_->scene_collision_proximity_threshold)));
        }

        if (self_collision_distance < parameters_->self_collision_proximity_threshold) {
          future_velocity_scale =
              std::min(future_velocity_scale, exp(self_velocity_scale_coefficient_ *
                                                  (self_collision_distance -
                                            parameters_->self_collision_proximity_threshold)));
        }
      }
      if (future_velocity_scale > velocity_scale)
        velocity_scale = std::min(1.0, velocity_scale + parameters_->leaving_collision_velocity_boost);
=======
    // Update to the latest current state
    current_state_ = planning_scene_monitor_->getStateMonitor()->getCurrentState();
    current_state_->updateCollisionBodyTransforms();
    collision_detected_ = false;

    // Do a timer-safe distance-based collision detection
    collision_result_.clear();
    getLockedPlanningSceneRO()->getCollisionEnv()->checkRobotCollision(collision_request_, collision_result_,
                                                                       *current_state_);
    scene_collision_distance_ = collision_result_.distance;
    collision_detected_ |= collision_result_.collision;
    collision_result_.print();

    collision_result_.clear();
    // Self-collisions and scene collisions are checked separately so different thresholds can be used
    getLockedPlanningSceneRO()->getCollisionEnvUnpadded()->checkSelfCollision(
        collision_request_, collision_result_, *current_state_, getLockedPlanningSceneRO()->getAllowedCollisionMatrix());
    self_collision_distance_ = collision_result_.distance;
    collision_detected_ |= collision_result_.collision;
    collision_result_.print();

    // If we're definitely in collision, stop immediately
    if (collision_detected_)
    {
      velocity_scale_ = 0;
    }
    else
    {
      // If we are far from a collision, velocity_scale should be 1.
      // If we are very close to a collision, velocity_scale should be ~zero.
      // When scene_collision_proximity_threshold is breached, start decelerating exponentially.
      if (scene_collision_distance_ < servo_params_.scene_collision_proximity_threshold)
      {
        // velocity_scale = e ^ k * (collision_distance - threshold)
        // k = - ln(0.001) / collision_proximity_threshold
        // velocity_scale should equal one when collision_distance is at collision_proximity_threshold.
        // velocity_scale should equal 0.001 when collision_distance is at zero.
        velocity_scale_ = std::min(
            velocity_scale_, exp(scene_velocity_scale_coefficient_ *
                                 (scene_collision_distance_ - servo_params_.scene_collision_proximity_threshold)));
      }

      if (self_collision_distance_ < servo_params_.self_collision_proximity_threshold)
      {
        velocity_scale_ = std::min(velocity_scale_,
                                   exp(self_velocity_scale_coefficient_ *
                                       (self_collision_distance_ - servo_params_.self_collision_proximity_threshold)));
      }
>>>>>>> da36544d
    }
  }

  // Publish collision velocity scaling message.
  {
    auto msg = std::make_unique<std_msgs::msg::Float64>();
    msg->data = velocity_scale;
    collision_velocity_scale_pub_->publish(std::move(msg));
  }
<<<<<<< HEAD
  return velocity_scale;
}

=======
}
>>>>>>> da36544d
}  // namespace moveit_servo<|MERGE_RESOLUTION|>--- conflicted
+++ resolved
@@ -54,23 +54,17 @@
                                const std::shared_ptr<const servo::ParamListener>& servo_param_listener)
   : node_(node)
   , servo_param_listener_(servo_param_listener)
-  , servo_params_(servo_param_listener_->get_params())
+  , servo_params_(std::make_shared<servo::Params>(servo_param_listener_->get_params()))
   , planning_scene_monitor_(planning_scene_monitor)
-<<<<<<< HEAD
-  , self_velocity_scale_coefficient_(-log(0.001) / parameters->self_collision_proximity_threshold)
-  , scene_velocity_scale_coefficient_(-log(0.001) / parameters->scene_collision_proximity_threshold)
-=======
-  , self_velocity_scale_coefficient_(-log(0.001) / servo_params_.self_collision_proximity_threshold)
-  , scene_velocity_scale_coefficient_(-log(0.001) / servo_params_.scene_collision_proximity_threshold)
-  , period_(1.0 / servo_params_.collision_check_rate)
->>>>>>> da36544d
+  , self_velocity_scale_coefficient_(-log(0.001) / servo_params_->self_collision_proximity_threshold)
+  , scene_velocity_scale_coefficient_(-log(0.001) / servo_params_->scene_collision_proximity_threshold)
 {
   // Init collision request
-  collision_request_.group_name = servo_params_.move_group_name;
+  collision_request_.group_name = servo_params_->move_group_name;
   collision_request_.distance = true;  // enable distance-based collision checking
   collision_request_.contacts = false;  // Record the names of collision pairs
 
-  if (servo_params_.collision_check_rate < MIN_RECOMMENDED_COLLISION_RATE)
+  if (servo_params_->collision_check_rate < MIN_RECOMMENDED_COLLISION_RATE)
   {
     auto& clk = *node_->get_clock();
 #pragma GCC diagnostic push
@@ -90,10 +84,16 @@
   return planning_scene_monitor::LockedPlanningSceneRO(planning_scene_monitor_);
 }
 
-<<<<<<< HEAD
 double CollisionCheck::getCollisionVelocityScale(const Eigen::ArrayXd& delta_theta) const
 {
-  if (!parameters_->check_collisions)
+  // Update the latest parameters
+  if (servo_params_->enable_parameter_update && servo_param_listener_->is_old(*servo_params_))
+  {
+    *servo_params_ = servo_param_listener_->get_params();
+  }
+  const auto &servo_params = *servo_params_;
+
+  if (!servo_params.check_collisions)
     return 1.0;
   // Update to the latest current state
   auto current_state = planning_scene_monitor_->getStateMonitor()->getCurrentState();
@@ -122,38 +122,13 @@
   if (collision_detected)
   {
     velocity_scale = 0;
-=======
-void CollisionCheck::start()
-{
-  timer_ = node_->create_wall_timer(std::chrono::duration<double>(period_), [this]() { return run(); });
-}
-
-void CollisionCheck::stop()
-{
-  if (timer_)
-  {
-    timer_->cancel();
-  }
-}
-
-void CollisionCheck::run()
-{
-  // Update the latest parameters
-  if (servo_params_.enable_parameter_update)
-  {
-    servo_params_ = servo_param_listener_->get_params();
->>>>>>> da36544d
-  }
-
-  // Only do collision checking if the check_collisions parameter is currently true.
-  velocity_scale_ = 1;
-  if (servo_params_.check_collisions)
-  {
-<<<<<<< HEAD
+  }
+  else
+  {
     // If we are far from a collision, velocity_scale should be 1.
     // If we are very close to a collision, velocity_scale should be ~zero.
     // When scene_collision_proximity_threshold is breached, start decelerating exponentially.
-    if (scene_collision_distance < parameters_->scene_collision_proximity_threshold)
+    if (scene_collision_distance < servo_params.scene_collision_proximity_threshold)
     {
       // velocity_scale = e ^ k * (collision_distance - threshold)
       // k = - ln(0.001) / collision_proximity_threshold
@@ -161,21 +136,21 @@
       // velocity_scale should equal 0.001 when collision_distance is at zero.
       velocity_scale = std::min(velocity_scale,
                                 exp(scene_velocity_scale_coefficient_ *
-                                     (scene_collision_distance - parameters_->scene_collision_proximity_threshold)));
+                                     (scene_collision_distance - servo_params.scene_collision_proximity_threshold)));
     }
 
-    if (self_collision_distance < parameters_->self_collision_proximity_threshold)
+    if (self_collision_distance < servo_params.self_collision_proximity_threshold)
     {
       velocity_scale =
           std::min(velocity_scale, exp(self_velocity_scale_coefficient_ *
-                                       (self_collision_distance - parameters_->self_collision_proximity_threshold)));
+                                       (self_collision_distance - servo_params.self_collision_proximity_threshold)));
     }
 
     if (velocity_scale != 1) {
       // Update to the latest current state
       Eigen::VectorXd positions;
-      current_state->copyJointGroupPositions(parameters_->move_group_name, positions);
-      current_state->setJointGroupPositions(parameters_->move_group_name, positions + delta_theta.matrix());
+      current_state->copyJointGroupPositions(servo_params.move_group_name, positions);
+      current_state->setJointGroupPositions(servo_params.move_group_name, positions + delta_theta.matrix());
       current_state->updateCollisionBodyTransforms();
       collision_detected = false;
 
@@ -203,7 +178,7 @@
         // If we are far from a collision, future_velocity_scale should be 1.
         // If we are very close to a collision, future_velocity_scale should be ~zero.
         // When scene_collision_proximity_threshold is breached, start decelerating exponentially.
-        if (scene_collision_distance < parameters_->scene_collision_proximity_threshold) {
+        if (scene_collision_distance < servo_params.scene_collision_proximity_threshold) {
           // future_velocity_scale = e ^ k * (collision_distance - threshold)
           // k = - ln(0.001) / collision_proximity_threshold
           // future_velocity_scale should equal one when collision_distance is at collision_proximity_threshold.
@@ -211,68 +186,18 @@
           future_velocity_scale = std::min(future_velocity_scale,
                                            exp(scene_velocity_scale_coefficient_ *
                                          (scene_collision_distance -
-                                          parameters_->scene_collision_proximity_threshold)));
+                                          servo_params.scene_collision_proximity_threshold)));
         }
 
-        if (self_collision_distance < parameters_->self_collision_proximity_threshold) {
+        if (self_collision_distance < servo_params.self_collision_proximity_threshold) {
           future_velocity_scale =
               std::min(future_velocity_scale, exp(self_velocity_scale_coefficient_ *
                                                   (self_collision_distance -
-                                            parameters_->self_collision_proximity_threshold)));
+                                            servo_params.self_collision_proximity_threshold)));
         }
       }
       if (future_velocity_scale > velocity_scale)
-        velocity_scale = std::min(1.0, velocity_scale + parameters_->leaving_collision_velocity_boost);
-=======
-    // Update to the latest current state
-    current_state_ = planning_scene_monitor_->getStateMonitor()->getCurrentState();
-    current_state_->updateCollisionBodyTransforms();
-    collision_detected_ = false;
-
-    // Do a timer-safe distance-based collision detection
-    collision_result_.clear();
-    getLockedPlanningSceneRO()->getCollisionEnv()->checkRobotCollision(collision_request_, collision_result_,
-                                                                       *current_state_);
-    scene_collision_distance_ = collision_result_.distance;
-    collision_detected_ |= collision_result_.collision;
-    collision_result_.print();
-
-    collision_result_.clear();
-    // Self-collisions and scene collisions are checked separately so different thresholds can be used
-    getLockedPlanningSceneRO()->getCollisionEnvUnpadded()->checkSelfCollision(
-        collision_request_, collision_result_, *current_state_, getLockedPlanningSceneRO()->getAllowedCollisionMatrix());
-    self_collision_distance_ = collision_result_.distance;
-    collision_detected_ |= collision_result_.collision;
-    collision_result_.print();
-
-    // If we're definitely in collision, stop immediately
-    if (collision_detected_)
-    {
-      velocity_scale_ = 0;
-    }
-    else
-    {
-      // If we are far from a collision, velocity_scale should be 1.
-      // If we are very close to a collision, velocity_scale should be ~zero.
-      // When scene_collision_proximity_threshold is breached, start decelerating exponentially.
-      if (scene_collision_distance_ < servo_params_.scene_collision_proximity_threshold)
-      {
-        // velocity_scale = e ^ k * (collision_distance - threshold)
-        // k = - ln(0.001) / collision_proximity_threshold
-        // velocity_scale should equal one when collision_distance is at collision_proximity_threshold.
-        // velocity_scale should equal 0.001 when collision_distance is at zero.
-        velocity_scale_ = std::min(
-            velocity_scale_, exp(scene_velocity_scale_coefficient_ *
-                                 (scene_collision_distance_ - servo_params_.scene_collision_proximity_threshold)));
-      }
-
-      if (self_collision_distance_ < servo_params_.self_collision_proximity_threshold)
-      {
-        velocity_scale_ = std::min(velocity_scale_,
-                                   exp(self_velocity_scale_coefficient_ *
-                                       (self_collision_distance_ - servo_params_.self_collision_proximity_threshold)));
-      }
->>>>>>> da36544d
+        velocity_scale = std::min(1.0, velocity_scale + servo_params.leaving_collision_velocity_boost);
     }
   }
 
@@ -282,11 +207,7 @@
     msg->data = velocity_scale;
     collision_velocity_scale_pub_->publish(std::move(msg));
   }
-<<<<<<< HEAD
   return velocity_scale;
 }
 
-=======
-}
->>>>>>> da36544d
 }  // namespace moveit_servo