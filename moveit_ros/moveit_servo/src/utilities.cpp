// Copyright 2022 PickNik Inc.
//
// Redistribution and use in source and binary forms, with or without
// modification, are permitted provided that the following conditions are met:
//
//    * Redistributions of source code must retain the above copyright
//      notice, this list of conditions and the following disclaimer.
//
//    * Redistributions in binary form must reproduce the above copyright
//      notice, this list of conditions and the following disclaimer in the
//      documentation and/or other materials provided with the distribution.
//
//    * Neither the name of the PickNik Inc. nor the names of its
//      contributors may be used to endorse or promote products derived from
//      this software without specific prior written permission.
//
// THIS SOFTWARE IS PROVIDED BY THE COPYRIGHT HOLDERS AND CONTRIBUTORS "AS IS"
// AND ANY EXPRESS OR IMPLIED WARRANTIES, INCLUDING, BUT NOT LIMITED TO, THE
// IMPLIED WARRANTIES OF MERCHANTABILITY AND FITNESS FOR A PARTICULAR PURPOSE
// ARE DISCLAIMED. IN NO EVENT SHALL THE COPYRIGHT HOLDER OR CONTRIBUTORS BE
// LIABLE FOR ANY DIRECT, INDIRECT, INCIDENTAL, SPECIAL, EXEMPLARY, OR
// CONSEQUENTIAL DAMAGES (INCLUDING, BUT NOT LIMITED TO, PROCUREMENT OF
// SUBSTITUTE GOODS OR SERVICES; LOSS OF USE, DATA, OR PROFITS; OR BUSINESS
// INTERRUPTION) HOWEVER CAUSED AND ON ANY THEORY OF LIABILITY, WHETHER IN
// CONTRACT, STRICT LIABILITY, OR TORT (INCLUDING NEGLIGENCE OR OTHERWISE)
// ARISING IN ANY WAY OUT OF THE USE OF THIS SOFTWARE, EVEN IF ADVISED OF THE
// POSSIBILITY OF SUCH DAMAGE.

/* Author    : Andy Zelenak
   Desc      : Free functions. We keep them in a separate translation unit to reduce .o filesize
   Title     : utilities.cpp
   Project   : moveit_servo
*/

#include <moveit_servo/utilities.h>

// Disable -Wold-style-cast because all _THROTTLE macros trigger this
// It would be too noisy to disable on a per-callsite basis
#pragma GCC diagnostic ignored "-Wold-style-cast"

namespace moveit_servo
{

/** \brief Helper function for converting Eigen::Isometry3d to geometry_msgs/TransformStamped **/
geometry_msgs::msg::TransformStamped convertIsometryToTransform(const Eigen::Isometry3d& eigen_tf,
                                                                const std::string& parent_frame,
                                                                const std::string& child_frame)
{
  geometry_msgs::msg::TransformStamped output = tf2::eigenToTransform(eigen_tf);
  output.header.frame_id = parent_frame;
  output.child_frame_id = child_frame;

  return output;
}

double velocityScalingFactorForSingularity(const moveit::core::JointModelGroup* joint_model_group,
                                           const Eigen::VectorXd& commanded_twist,
                                           const Eigen::JacobiSVD<Eigen::MatrixXd>& svd,
                                           const Eigen::MatrixXd& pseudo_inverse,
                                           const double hard_stop_singularity_threshold,
                                           const double lower_singularity_threshold,
                                           const double leaving_singularity_threshold_multiplier,
                                           const moveit::core::RobotStatePtr& current_state, StatusCode& status)
{
  double velocity_scale = 1;
  std::size_t num_dimensions = commanded_twist.size();

  // Find the direction away from nearest singularity.
  // The last column of U from the SVD of the Jacobian points directly toward or away from the singularity.
  // The sign can flip at any time, so we have to do some extra checking.
  // Look ahead to see if the Jacobian's condition will decrease.
  Eigen::VectorXd vector_toward_singularity = svd.matrixU().col(svd.matrixU().cols() - 1);

  double ini_condition = svd.singularValues()(0) / svd.singularValues()(svd.singularValues().size() - 1);

  // This singular vector tends to flip direction unpredictably. See R. Bro,
  // "Resolving the Sign Ambiguity in the Singular Value Decomposition".
  // Look ahead to see if the Jacobian's condition will decrease in this
  // direction. Start with a scaled version of the singular vector
  Eigen::VectorXd delta_x(num_dimensions);
  double scale = 100;
  delta_x = vector_toward_singularity / scale;

  // Calculate a small change in joints
  Eigen::VectorXd new_theta;
  current_state->copyJointGroupPositions(joint_model_group, new_theta);
  new_theta += pseudo_inverse * delta_x;
  current_state->setJointGroupPositions(joint_model_group, new_theta);
  Eigen::MatrixXd new_jacobian = current_state->getJacobian(joint_model_group);

  Eigen::JacobiSVD<Eigen::MatrixXd> new_svd(new_jacobian);
  double new_condition = new_svd.singularValues()(0) / new_svd.singularValues()(new_svd.singularValues().size() - 1);
  // If new_condition < ini_condition, the singular vector does point towards a
  // singularity. Otherwise, flip its direction.
  if (ini_condition >= new_condition)
  {
    vector_toward_singularity *= -1;
  }

  // If this dot product is positive, we're moving toward singularity
  double dot = vector_toward_singularity.dot(commanded_twist);
  // see https://github.com/ros-planning/moveit2/pull/620#issuecomment-1201418258 for visual explanation of algorithm
  double upper_threshold = dot > 0 ? hard_stop_singularity_threshold :
                                     (hard_stop_singularity_threshold - lower_singularity_threshold) *
                                             leaving_singularity_threshold_multiplier +
                                         lower_singularity_threshold;
  if ((ini_condition > lower_singularity_threshold) && (ini_condition < hard_stop_singularity_threshold))
  {
    velocity_scale =
        1. - (ini_condition - lower_singularity_threshold) / (upper_threshold - lower_singularity_threshold);
    status =
        dot > 0 ? StatusCode::DECELERATE_FOR_APPROACHING_SINGULARITY : StatusCode::DECELERATE_FOR_LEAVING_SINGULARITY;
  }

  // Very close to singularity, so halt.
  else if (ini_condition >= hard_stop_singularity_threshold)
  {
    velocity_scale = 0;
    status = StatusCode::HALT_FOR_SINGULARITY;
  }

  return velocity_scale;
}

bool applyJointUpdate(const double publish_period, const Eigen::ArrayXd& delta_theta,
                      const sensor_msgs::msg::JointState& previous_joint_state,
                      sensor_msgs::msg::JointState& next_joint_state,
                      pluginlib::UniquePtr<online_signal_smoothing::SmoothingBaseClass>& smoother)
{
  // All the sizes must match
  if (next_joint_state.position.size() != static_cast<std::size_t>(delta_theta.size()) ||
      next_joint_state.velocity.size() != next_joint_state.position.size())
  {
    return false;
  }

  for (std::size_t i = 0; i < next_joint_state.position.size(); ++i)
  {
    // Increment joint
    next_joint_state.position[i] += delta_theta[i];
  }

//  smoother->doSmoothing(next_joint_state.position);  // TODO: create a void smoother and uncomment

  // Lambda that calculates velocity using central difference.
  // (q(t + dt) - q(t - dt)) / ( 2 * dt )
  auto compute_velocity = [&](const double next_pos, const double previous_pos) {
    return (next_pos - previous_pos) / (2 * publish_period);
  };

  // Transform that applies the lambda to all joints.
  // next_joint_state contains the future position q(t + dt)
  // previous_joint_state_ contains past position q(t - dt)
  std::transform(next_joint_state.position.begin(), next_joint_state.position.end(),
                 previous_joint_state.position.begin(), next_joint_state.velocity.begin(), compute_velocity);

  return true;
}

<<<<<<< HEAD
/** \brief Calculate a velocity scaling factor, due to existence of movements in drifting dimensions
 * @param[in] delta_theta          The commanded joint speeds
 * @param[in] jacobian             The Jacobian
 * @param[in] drift_dimensions     The drift dimensions which were ignored in delta_theta computation but do have an impact here
 * @param[in] drifting_dimension_multipliers    Multiplier applied to each of the drifting dimensions
 * @param[in] nondrifting_dimension_multipliers Multiplier applied to each of the non-drifting dimensions
 * @param[in] scaling_factor_power Power to be applied on final non-drifting/total speed ratio
 */
double velocityScalingFactorForDriftDimensions(const Eigen::VectorXd& delta_theta,
                                              const Eigen::MatrixXd& jacobian,
                                              const std::array<bool, 6> &drift_dimensions,
                                              const std::vector<double> &drifting_dimension_multipliers,
                                              const std::vector<double> &nondrifting_dimension_multipliers,
                                              const double scaling_factor_power,
                                              const std::array<bool, 6> &ignored_dimensions)
{
  if (scaling_factor_power == 0)  // this would always result in 1, skip computations
    return 1;
  const Eigen::VectorXd delta_x = jacobian*delta_theta;

  // compute speeds
  double nondrifting_velocity_sqr = 0;
  double total_velocity_sqr = 0;
  for (size_t i = 0; i < drift_dimensions.size(); i++) {
    if (ignored_dimensions[i])
      continue;
    double multiplied_velocity = delta_x[i]*(drift_dimensions[i] ? drifting_dimension_multipliers[i] : nondrifting_dimension_multipliers[i]);
    double multiplied_velocity_sqr = multiplied_velocity*multiplied_velocity;
    if (!drift_dimensions[i])
      nondrifting_velocity_sqr += multiplied_velocity_sqr;
    total_velocity_sqr += multiplied_velocity_sqr;
  }
  if (total_velocity_sqr == 0)  // no movement of end effector at all -> no need to constrain anything
    return 1;
  return pow(nondrifting_velocity_sqr/total_velocity_sqr, scaling_factor_power/2);  // pow(sqrt(x), p) is the same as pow(x, p/2)
=======
void transformTwistToPlanningFrame(geometry_msgs::msg::TwistStamped& cmd, const std::string& planning_frame,
                                   const moveit::core::RobotStatePtr& current_state)
{
  // We solve (planning_frame -> base -> cmd.header.frame_id)
  // by computing (base->planning_frame)^-1 * (base->cmd.header.frame_id)
  const Eigen::Isometry3d tf_moveit_to_incoming_cmd_frame =
      current_state->getGlobalLinkTransform(planning_frame).inverse() *
      current_state->getGlobalLinkTransform(cmd.header.frame_id);

  // Apply the transform to linear and angular velocities
  // v' = R * v  and w' = R * w
  Eigen::Vector3d translation_vector(cmd.twist.linear.x, cmd.twist.linear.y, cmd.twist.linear.z);
  Eigen::Vector3d angular_vector(cmd.twist.angular.x, cmd.twist.angular.y, cmd.twist.angular.z);
  translation_vector = tf_moveit_to_incoming_cmd_frame.linear() * translation_vector;
  angular_vector = tf_moveit_to_incoming_cmd_frame.linear() * angular_vector;

  // Update the values of the original command message to reflect the change in frame
  cmd.header.frame_id = planning_frame;
  cmd.twist.linear.x = translation_vector(0);
  cmd.twist.linear.y = translation_vector(1);
  cmd.twist.linear.z = translation_vector(2);
  cmd.twist.angular.x = angular_vector(0);
  cmd.twist.angular.y = angular_vector(1);
  cmd.twist.angular.z = angular_vector(2);
}

geometry_msgs::msg::Pose poseFromCartesianDelta(const Eigen::VectorXd& delta_x,
                                                const Eigen::Isometry3d& base_to_tip_frame_transform)
{
  // get a transformation matrix with the desired position change &
  // get a transformation matrix with desired orientation change
  Eigen::Isometry3d tf_pos_delta(Eigen::Isometry3d::Identity());
  tf_pos_delta.translate(Eigen::Vector3d(delta_x[0], delta_x[1], delta_x[2]));

  Eigen::Isometry3d tf_rot_delta(Eigen::Isometry3d::Identity());
  Eigen::Quaterniond q = Eigen::AngleAxisd(delta_x[3], Eigen::Vector3d::UnitX()) *
                         Eigen::AngleAxisd(delta_x[4], Eigen::Vector3d::UnitY()) *
                         Eigen::AngleAxisd(delta_x[5], Eigen::Vector3d::UnitZ());
  tf_rot_delta.rotate(q);

  // Find the new tip link position without newly applied rotation
  const Eigen::Isometry3d tf_no_new_rot = tf_pos_delta * base_to_tip_frame_transform;

  // we want the rotation to be applied in the requested reference frame,
  // but we want the rotation to be about the EE point in space, not the origin.
  // So, we need to translate to origin, rotate, then translate back
  // Given T = transformation matrix from origin -> EE point in space (translation component of tf_no_new_rot)
  // and T' as the opposite transformation, EE point in space -> origin (translation only)
  // apply final transformation as T * R * T' * tf_no_new_rot
  const Eigen::Matrix<double, 3, 1> tf_translation = tf_no_new_rot.translation();
  Eigen::Isometry3d tf_neg_translation = Eigen::Isometry3d::Identity();  // T'
  tf_neg_translation(0, 3) = -tf_translation(0, 0);
  tf_neg_translation(1, 3) = -tf_translation(1, 0);
  tf_neg_translation(2, 3) = -tf_translation(2, 0);
  Eigen::Isometry3d tf_pos_translation = Eigen::Isometry3d::Identity();  // T
  tf_pos_translation(0, 3) = tf_translation(0, 0);
  tf_pos_translation(1, 3) = tf_translation(1, 0);
  tf_pos_translation(2, 3) = tf_translation(2, 0);

  // T * R * T' * tf_no_new_rot
  return tf2::toMsg(tf_pos_translation * tf_rot_delta * tf_neg_translation * tf_no_new_rot);
}

double getVelocityScalingFactor(const moveit::core::JointModelGroup* joint_model_group, const Eigen::VectorXd& velocity)
{
  std::size_t joint_delta_index{ 0 };
  double velocity_scaling_factor{ 1.0 };
  for (const moveit::core::JointModel* joint : joint_model_group->getActiveJointModels())
  {
    const auto& bounds = joint->getVariableBounds(joint->getName());
    if (bounds.velocity_bounded_ && velocity(joint_delta_index) != 0.0)
    {
      const double unbounded_velocity = velocity(joint_delta_index);
      // Clamp each joint velocity to a joint specific [min_velocity, max_velocity] range.
      const auto bounded_velocity = std::min(std::max(unbounded_velocity, bounds.min_velocity_), bounds.max_velocity_);
      velocity_scaling_factor = std::min(velocity_scaling_factor, bounded_velocity / unbounded_velocity);
    }
    ++joint_delta_index;
  }

  return velocity_scaling_factor;
}

void enforceVelocityLimits(const moveit::core::JointModelGroup* joint_model_group, const double publish_period,
                           sensor_msgs::msg::JointState& joint_state, const double override_velocity_scaling_factor)
{
  // Get the velocity scaling factor
  Eigen::VectorXd velocity =
      Eigen::Map<Eigen::VectorXd, Eigen::Unaligned>(joint_state.velocity.data(), joint_state.velocity.size());
  double velocity_scaling_factor = override_velocity_scaling_factor;
  // if the override velocity scaling factor is approximately zero then the user is not overriding the value.
  if (override_velocity_scaling_factor < 0.01)
    velocity_scaling_factor = getVelocityScalingFactor(joint_model_group, velocity);

  // Take a smaller step if the velocity scaling factor is less than 1
  if (velocity_scaling_factor < 1)
  {
    Eigen::VectorXd velocity_residuals = (1 - velocity_scaling_factor) * velocity;
    Eigen::VectorXd positions =
        Eigen::Map<Eigen::VectorXd, Eigen::Unaligned>(joint_state.position.data(), joint_state.position.size());
    positions -= velocity_residuals * publish_period;

    velocity *= velocity_scaling_factor;
    // Back to sensor_msgs type
    joint_state.velocity = std::vector<double>(velocity.data(), velocity.data() + velocity.size());
    joint_state.position = std::vector<double>(positions.data(), positions.data() + positions.size());
  }
}

std::vector<const moveit::core::JointModel*>
enforcePositionLimits(sensor_msgs::msg::JointState& joint_state, const double joint_limit_margin,
                      const moveit::core::JointModelGroup* joint_model_group)
{
  // Halt if we're past a joint margin and joint velocity is moving even farther past
  double joint_angle = 0;
  std::vector<const moveit::core::JointModel*> joints_to_halt;
  for (auto joint : joint_model_group->getActiveJointModels())
  {
    for (std::size_t c = 0; c < joint_state.name.size(); ++c)
    {
      // Use the most recent robot joint state
      if (joint_state.name[c] == joint->getName())
      {
        joint_angle = joint_state.position.at(c);
        break;
      }
    }

    if (!joint->satisfiesPositionBounds(&joint_angle, -joint_limit_margin))
    {
      const std::vector<moveit_msgs::msg::JointLimits>& limits = joint->getVariableBoundsMsg();

      // Joint limits are not defined for some joints. Skip them.
      if (!limits.empty())
      {
        // Check if pending velocity command is moving in the right direction
        auto joint_itr = std::find(joint_state.name.begin(), joint_state.name.end(), joint->getName());
        auto joint_idx = std::distance(joint_state.name.begin(), joint_itr);

        if ((joint_state.velocity.at(joint_idx) < 0 && (joint_angle < (limits[0].min_position + joint_limit_margin))) ||
            (joint_state.velocity.at(joint_idx) > 0 && (joint_angle > (limits[0].max_position - joint_limit_margin))))
        {
          joints_to_halt.push_back(joint);
        }
      }
    }
  }
  return joints_to_halt;
>>>>>>> da36544d
}

}  // namespace moveit_servo<|MERGE_RESOLUTION|>--- conflicted
+++ resolved
@@ -157,7 +157,165 @@
   return true;
 }
 
-<<<<<<< HEAD
+void transformTwistToPlanningFrame(geometry_msgs::msg::TwistStamped& cmd, const std::string& planning_frame,
+                                   const moveit::core::RobotStatePtr& current_state)
+{
+  // We solve (planning_frame -> base -> cmd.header.frame_id)
+  // by computing (base->planning_frame)^-1 * (base->cmd.header.frame_id)
+  const Eigen::Isometry3d tf_moveit_to_incoming_cmd_frame =
+      current_state->getGlobalLinkTransform(planning_frame).inverse() *
+      current_state->getGlobalLinkTransform(cmd.header.frame_id);
+
+  // Apply the transform to linear and angular velocities
+  // v' = R * v  and w' = R * w
+  Eigen::Vector3d translation_vector(cmd.twist.linear.x, cmd.twist.linear.y, cmd.twist.linear.z);
+  Eigen::Vector3d angular_vector(cmd.twist.angular.x, cmd.twist.angular.y, cmd.twist.angular.z);
+  translation_vector = tf_moveit_to_incoming_cmd_frame.linear() * translation_vector;
+  angular_vector = tf_moveit_to_incoming_cmd_frame.linear() * angular_vector;
+
+  // Update the values of the original command message to reflect the change in frame
+  cmd.header.frame_id = planning_frame;
+  cmd.twist.linear.x = translation_vector(0);
+  cmd.twist.linear.y = translation_vector(1);
+  cmd.twist.linear.z = translation_vector(2);
+  cmd.twist.angular.x = angular_vector(0);
+  cmd.twist.angular.y = angular_vector(1);
+  cmd.twist.angular.z = angular_vector(2);
+}
+
+geometry_msgs::msg::Pose poseFromCartesianDelta(const Eigen::VectorXd& delta_x,
+                                                const Eigen::Isometry3d& base_to_tip_frame_transform,
+                                                double lookahead_interval)
+{
+    // get a transformation matrix with the desired position change &
+    // get a transformation matrix with desired orientation change
+    Eigen::Isometry3d tf_pos_delta(Eigen::Isometry3d::Identity());
+    
+    tf_pos_delta.translate(Eigen::Vector3d(delta_x[0], delta_x[1], delta_x[2]) * lookahead_interval);
+
+    Eigen::Isometry3d tf_rot_delta(Eigen::Isometry3d::Identity());
+    // Eigen::Quaterniond q = Eigen::AngleAxisd(delta_x[3] * lookahead_interval, Eigen::Vector3d::UnitX()) *
+    //                        Eigen::AngleAxisd(delta_x[4] * lookahead_interval, Eigen::Vector3d::UnitY()) *
+    //                        Eigen::AngleAxisd(delta_x[5] * lookahead_interval, Eigen::Vector3d::UnitZ());
+    Eigen::Vector3d delta_rot;
+    delta_rot << delta_x[3], delta_x[4], delta_x[5];
+    double angle = delta_rot.norm();
+    Eigen::Vector3d axis = angle == 0 ? Eigen::Vector3d(Eigen::Vector3d::UnitZ()) : Eigen::Vector3d(delta_rot/angle);
+    Eigen::Quaterniond q(Eigen::AngleAxisd(angle * lookahead_interval, axis));
+    tf_rot_delta.rotate(q);
+
+    // Poses passed to IK solvers are assumed to be in some tip link (usually EE) reference frame
+    // First, find the new tip link position without newly applied rotation
+
+    auto tf_no_new_rot = tf_pos_delta * base_to_tip_frame_transform;
+    // we want the rotation to be applied in the requested reference frame,
+    // but we want the rotation to be about the EE point in space, not the origin.
+    // So, we need to translate to origin, rotate, then translate back
+    // Given T = transformation matrix from origin -> EE point in space (translation component of tf_no_new_rot)
+    // and T' as the opposite transformation, EE point in space -> origin (translation only)
+    // apply final transformation as T * R * T' * tf_no_new_rot
+    auto tf_translation = tf_no_new_rot.translation();
+    auto tf_neg_translation = Eigen::Isometry3d::Identity();  // T'
+    tf_neg_translation(0, 3) = -tf_translation(0, 0);
+    tf_neg_translation(1, 3) = -tf_translation(1, 0);
+    tf_neg_translation(2, 3) = -tf_translation(2, 0);
+    auto tf_pos_translation = Eigen::Isometry3d::Identity();  // T
+    tf_pos_translation(0, 3) = tf_translation(0, 0);
+    tf_pos_translation(1, 3) = tf_translation(1, 0);
+    tf_pos_translation(2, 3) = tf_translation(2, 0);
+
+    // T * R * T' * tf_no_new_rot
+    auto tf = tf_pos_translation * tf_rot_delta * tf_neg_translation * tf_no_new_rot;
+    return tf2::toMsg(tf);
+}
+
+double getVelocityScalingFactor(const moveit::core::JointModelGroup* joint_model_group, const Eigen::VectorXd& velocity)
+{
+  std::size_t joint_delta_index{ 0 };
+  double velocity_scaling_factor{ 1.0 };
+  for (const moveit::core::JointModel* joint : joint_model_group->getActiveJointModels())
+  {
+    const auto& bounds = joint->getVariableBounds(joint->getName());
+    if (bounds.velocity_bounded_ && velocity(joint_delta_index) != 0.0)
+    {
+      const double unbounded_velocity = velocity(joint_delta_index);
+      // Clamp each joint velocity to a joint specific [min_velocity, max_velocity] range.
+      const auto bounded_velocity = std::min(std::max(unbounded_velocity, bounds.min_velocity_), bounds.max_velocity_);
+      velocity_scaling_factor = std::min(velocity_scaling_factor, bounded_velocity / unbounded_velocity);
+    }
+    ++joint_delta_index;
+  }
+
+  return velocity_scaling_factor;
+}
+
+void enforceVelocityLimits(const moveit::core::JointModelGroup* joint_model_group, const double publish_period,
+                           sensor_msgs::msg::JointState& joint_state, const double override_velocity_scaling_factor)
+{
+  // Get the velocity scaling factor
+  Eigen::VectorXd velocity =
+      Eigen::Map<Eigen::VectorXd, Eigen::Unaligned>(joint_state.velocity.data(), joint_state.velocity.size());
+  double velocity_scaling_factor = override_velocity_scaling_factor;
+  // if the override velocity scaling factor is approximately zero then the user is not overriding the value.
+  if (override_velocity_scaling_factor < 0.01)
+    velocity_scaling_factor = getVelocityScalingFactor(joint_model_group, velocity);
+
+  // Take a smaller step if the velocity scaling factor is less than 1
+  if (velocity_scaling_factor < 1)
+  {
+    Eigen::VectorXd velocity_residuals = (1 - velocity_scaling_factor) * velocity;
+    Eigen::VectorXd positions =
+        Eigen::Map<Eigen::VectorXd, Eigen::Unaligned>(joint_state.position.data(), joint_state.position.size());
+    positions -= velocity_residuals * publish_period;
+
+    velocity *= velocity_scaling_factor;
+    // Back to sensor_msgs type
+    joint_state.velocity = std::vector<double>(velocity.data(), velocity.data() + velocity.size());
+    joint_state.position = std::vector<double>(positions.data(), positions.data() + positions.size());
+  }
+}
+
+std::vector<const moveit::core::JointModel*>
+enforcePositionLimits(sensor_msgs::msg::JointState& joint_state, const double joint_limit_margin,
+                      const moveit::core::JointModelGroup* joint_model_group)
+{
+  // Halt if we're past a joint margin and joint velocity is moving even farther past
+  double joint_angle = 0;
+  std::vector<const moveit::core::JointModel*> joints_to_halt;
+  for (auto joint : joint_model_group->getActiveJointModels())
+  {
+    for (std::size_t c = 0; c < joint_state.name.size(); ++c)
+    {
+      // Use the most recent robot joint state
+      if (joint_state.name[c] == joint->getName())
+      {
+        joint_angle = joint_state.position.at(c);
+        break;
+      }
+    }
+
+    if (!joint->satisfiesPositionBounds(&joint_angle, -joint_limit_margin))
+    {
+      const std::vector<moveit_msgs::msg::JointLimits>& limits = joint->getVariableBoundsMsg();
+
+      // Joint limits are not defined for some joints. Skip them.
+      if (!limits.empty())
+      {
+        // Check if pending velocity command is moving in the right direction
+        auto joint_itr = std::find(joint_state.name.begin(), joint_state.name.end(), joint->getName());
+        auto joint_idx = std::distance(joint_state.name.begin(), joint_itr);
+
+        if ((joint_state.velocity.at(joint_idx) < 0 && (joint_angle < (limits[0].min_position + joint_limit_margin))) ||
+            (joint_state.velocity.at(joint_idx) > 0 && (joint_angle > (limits[0].max_position - joint_limit_margin))))
+        {
+          joints_to_halt.push_back(joint);
+        }
+      }
+    }
+  }
+  return joints_to_halt;
+}
+
 /** \brief Calculate a velocity scaling factor, due to existence of movements in drifting dimensions
  * @param[in] delta_theta          The commanded joint speeds
  * @param[in] jacobian             The Jacobian
@@ -193,156 +351,6 @@
   if (total_velocity_sqr == 0)  // no movement of end effector at all -> no need to constrain anything
     return 1;
   return pow(nondrifting_velocity_sqr/total_velocity_sqr, scaling_factor_power/2);  // pow(sqrt(x), p) is the same as pow(x, p/2)
-=======
-void transformTwistToPlanningFrame(geometry_msgs::msg::TwistStamped& cmd, const std::string& planning_frame,
-                                   const moveit::core::RobotStatePtr& current_state)
-{
-  // We solve (planning_frame -> base -> cmd.header.frame_id)
-  // by computing (base->planning_frame)^-1 * (base->cmd.header.frame_id)
-  const Eigen::Isometry3d tf_moveit_to_incoming_cmd_frame =
-      current_state->getGlobalLinkTransform(planning_frame).inverse() *
-      current_state->getGlobalLinkTransform(cmd.header.frame_id);
-
-  // Apply the transform to linear and angular velocities
-  // v' = R * v  and w' = R * w
-  Eigen::Vector3d translation_vector(cmd.twist.linear.x, cmd.twist.linear.y, cmd.twist.linear.z);
-  Eigen::Vector3d angular_vector(cmd.twist.angular.x, cmd.twist.angular.y, cmd.twist.angular.z);
-  translation_vector = tf_moveit_to_incoming_cmd_frame.linear() * translation_vector;
-  angular_vector = tf_moveit_to_incoming_cmd_frame.linear() * angular_vector;
-
-  // Update the values of the original command message to reflect the change in frame
-  cmd.header.frame_id = planning_frame;
-  cmd.twist.linear.x = translation_vector(0);
-  cmd.twist.linear.y = translation_vector(1);
-  cmd.twist.linear.z = translation_vector(2);
-  cmd.twist.angular.x = angular_vector(0);
-  cmd.twist.angular.y = angular_vector(1);
-  cmd.twist.angular.z = angular_vector(2);
-}
-
-geometry_msgs::msg::Pose poseFromCartesianDelta(const Eigen::VectorXd& delta_x,
-                                                const Eigen::Isometry3d& base_to_tip_frame_transform)
-{
-  // get a transformation matrix with the desired position change &
-  // get a transformation matrix with desired orientation change
-  Eigen::Isometry3d tf_pos_delta(Eigen::Isometry3d::Identity());
-  tf_pos_delta.translate(Eigen::Vector3d(delta_x[0], delta_x[1], delta_x[2]));
-
-  Eigen::Isometry3d tf_rot_delta(Eigen::Isometry3d::Identity());
-  Eigen::Quaterniond q = Eigen::AngleAxisd(delta_x[3], Eigen::Vector3d::UnitX()) *
-                         Eigen::AngleAxisd(delta_x[4], Eigen::Vector3d::UnitY()) *
-                         Eigen::AngleAxisd(delta_x[5], Eigen::Vector3d::UnitZ());
-  tf_rot_delta.rotate(q);
-
-  // Find the new tip link position without newly applied rotation
-  const Eigen::Isometry3d tf_no_new_rot = tf_pos_delta * base_to_tip_frame_transform;
-
-  // we want the rotation to be applied in the requested reference frame,
-  // but we want the rotation to be about the EE point in space, not the origin.
-  // So, we need to translate to origin, rotate, then translate back
-  // Given T = transformation matrix from origin -> EE point in space (translation component of tf_no_new_rot)
-  // and T' as the opposite transformation, EE point in space -> origin (translation only)
-  // apply final transformation as T * R * T' * tf_no_new_rot
-  const Eigen::Matrix<double, 3, 1> tf_translation = tf_no_new_rot.translation();
-  Eigen::Isometry3d tf_neg_translation = Eigen::Isometry3d::Identity();  // T'
-  tf_neg_translation(0, 3) = -tf_translation(0, 0);
-  tf_neg_translation(1, 3) = -tf_translation(1, 0);
-  tf_neg_translation(2, 3) = -tf_translation(2, 0);
-  Eigen::Isometry3d tf_pos_translation = Eigen::Isometry3d::Identity();  // T
-  tf_pos_translation(0, 3) = tf_translation(0, 0);
-  tf_pos_translation(1, 3) = tf_translation(1, 0);
-  tf_pos_translation(2, 3) = tf_translation(2, 0);
-
-  // T * R * T' * tf_no_new_rot
-  return tf2::toMsg(tf_pos_translation * tf_rot_delta * tf_neg_translation * tf_no_new_rot);
-}
-
-double getVelocityScalingFactor(const moveit::core::JointModelGroup* joint_model_group, const Eigen::VectorXd& velocity)
-{
-  std::size_t joint_delta_index{ 0 };
-  double velocity_scaling_factor{ 1.0 };
-  for (const moveit::core::JointModel* joint : joint_model_group->getActiveJointModels())
-  {
-    const auto& bounds = joint->getVariableBounds(joint->getName());
-    if (bounds.velocity_bounded_ && velocity(joint_delta_index) != 0.0)
-    {
-      const double unbounded_velocity = velocity(joint_delta_index);
-      // Clamp each joint velocity to a joint specific [min_velocity, max_velocity] range.
-      const auto bounded_velocity = std::min(std::max(unbounded_velocity, bounds.min_velocity_), bounds.max_velocity_);
-      velocity_scaling_factor = std::min(velocity_scaling_factor, bounded_velocity / unbounded_velocity);
-    }
-    ++joint_delta_index;
-  }
-
-  return velocity_scaling_factor;
-}
-
-void enforceVelocityLimits(const moveit::core::JointModelGroup* joint_model_group, const double publish_period,
-                           sensor_msgs::msg::JointState& joint_state, const double override_velocity_scaling_factor)
-{
-  // Get the velocity scaling factor
-  Eigen::VectorXd velocity =
-      Eigen::Map<Eigen::VectorXd, Eigen::Unaligned>(joint_state.velocity.data(), joint_state.velocity.size());
-  double velocity_scaling_factor = override_velocity_scaling_factor;
-  // if the override velocity scaling factor is approximately zero then the user is not overriding the value.
-  if (override_velocity_scaling_factor < 0.01)
-    velocity_scaling_factor = getVelocityScalingFactor(joint_model_group, velocity);
-
-  // Take a smaller step if the velocity scaling factor is less than 1
-  if (velocity_scaling_factor < 1)
-  {
-    Eigen::VectorXd velocity_residuals = (1 - velocity_scaling_factor) * velocity;
-    Eigen::VectorXd positions =
-        Eigen::Map<Eigen::VectorXd, Eigen::Unaligned>(joint_state.position.data(), joint_state.position.size());
-    positions -= velocity_residuals * publish_period;
-
-    velocity *= velocity_scaling_factor;
-    // Back to sensor_msgs type
-    joint_state.velocity = std::vector<double>(velocity.data(), velocity.data() + velocity.size());
-    joint_state.position = std::vector<double>(positions.data(), positions.data() + positions.size());
-  }
-}
-
-std::vector<const moveit::core::JointModel*>
-enforcePositionLimits(sensor_msgs::msg::JointState& joint_state, const double joint_limit_margin,
-                      const moveit::core::JointModelGroup* joint_model_group)
-{
-  // Halt if we're past a joint margin and joint velocity is moving even farther past
-  double joint_angle = 0;
-  std::vector<const moveit::core::JointModel*> joints_to_halt;
-  for (auto joint : joint_model_group->getActiveJointModels())
-  {
-    for (std::size_t c = 0; c < joint_state.name.size(); ++c)
-    {
-      // Use the most recent robot joint state
-      if (joint_state.name[c] == joint->getName())
-      {
-        joint_angle = joint_state.position.at(c);
-        break;
-      }
-    }
-
-    if (!joint->satisfiesPositionBounds(&joint_angle, -joint_limit_margin))
-    {
-      const std::vector<moveit_msgs::msg::JointLimits>& limits = joint->getVariableBoundsMsg();
-
-      // Joint limits are not defined for some joints. Skip them.
-      if (!limits.empty())
-      {
-        // Check if pending velocity command is moving in the right direction
-        auto joint_itr = std::find(joint_state.name.begin(), joint_state.name.end(), joint->getName());
-        auto joint_idx = std::distance(joint_state.name.begin(), joint_itr);
-
-        if ((joint_state.velocity.at(joint_idx) < 0 && (joint_angle < (limits[0].min_position + joint_limit_margin))) ||
-            (joint_state.velocity.at(joint_idx) > 0 && (joint_angle > (limits[0].max_position - joint_limit_margin))))
-        {
-          joints_to_halt.push_back(joint);
-        }
-      }
-    }
-  }
-  return joints_to_halt;
->>>>>>> da36544d
 }
 
 }  // namespace moveit_servo