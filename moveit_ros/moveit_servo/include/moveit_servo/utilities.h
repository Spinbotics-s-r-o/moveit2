// Copyright 2022 PickNik Inc.
//
// Redistribution and use in source and binary forms, with or without
// modification, are permitted provided that the following conditions are met:
//
//    * Redistributions of source code must retain the above copyright
//      notice, this list of conditions and the following disclaimer.
//
//    * Redistributions in binary form must reproduce the above copyright
//      notice, this list of conditions and the following disclaimer in the
//      documentation and/or other materials provided with the distribution.
//
//    * Neither the name of the PickNik Inc. nor the names of its
//      contributors may be used to endorse or promote products derived from
//      this software without specific prior written permission.
//
// THIS SOFTWARE IS PROVIDED BY THE COPYRIGHT HOLDERS AND CONTRIBUTORS "AS IS"
// AND ANY EXPRESS OR IMPLIED WARRANTIES, INCLUDING, BUT NOT LIMITED TO, THE
// IMPLIED WARRANTIES OF MERCHANTABILITY AND FITNESS FOR A PARTICULAR PURPOSE
// ARE DISCLAIMED. IN NO EVENT SHALL THE COPYRIGHT HOLDER OR CONTRIBUTORS BE
// LIABLE FOR ANY DIRECT, INDIRECT, INCIDENTAL, SPECIAL, EXEMPLARY, OR
// CONSEQUENTIAL DAMAGES (INCLUDING, BUT NOT LIMITED TO, PROCUREMENT OF
// SUBSTITUTE GOODS OR SERVICES; LOSS OF USE, DATA, OR PROFITS; OR BUSINESS
// INTERRUPTION) HOWEVER CAUSED AND ON ANY THEORY OF LIABILITY, WHETHER IN
// CONTRACT, STRICT LIABILITY, OR TORT (INCLUDING NEGLIGENCE OR OTHERWISE)
// ARISING IN ANY WAY OUT OF THE USE OF THIS SOFTWARE, EVEN IF ADVISED OF THE
// POSSIBILITY OF SUCH DAMAGE.

/* Author    : Andy Zelenak
   Desc      : Free functions. We keep them in a separate translation unit to reduce .o filesize
   Title     : utilities.h
   Project   : moveit_servo
*/

#pragma once

#include <control_msgs/msg/joint_jog.hpp>
#include <geometry_msgs/msg/twist_stamped.hpp>
#include <moveit/robot_model/joint_model_group.h>
#include <moveit/robot_state/robot_state.h>
#include <pluginlib/class_loader.hpp>
#include <rclcpp/rclcpp.hpp>
#include <tf2_eigen/tf2_eigen.hpp>

#include <moveit_servo/status_codes.h>
#include <moveit/online_signal_smoothing/smoothing_base_class.h>

namespace moveit_servo
{
// Helper function for converting Eigen::Isometry3d to geometry_msgs/TransformStamped
geometry_msgs::msg::TransformStamped convertIsometryToTransform(const Eigen::Isometry3d& eigen_tf,
                                                                const std::string& parent_frame,
                                                                const std::string& child_frame);

/** \brief Possibly calculate a velocity scaling factor, due to proximity of
 * singularity and direction of motion
 * @param[in] joint_model_group   The MoveIt group
 * @param[in] commanded_twist     The commanded Cartesian twist
 * @param[in] svd                 A singular value decomposition of the Jacobian
 * @param[in] pseudo_inverse      The pseudo-inverse of the Jacobian
 * @param[in] hard_stop_singularity_threshold  Halt if condition(Jacobian) > hard_stop_singularity_threshold
 * @param[in] lower_singularity_threshold      Decelerate if condition(Jacobian) > lower_singularity_threshold
 * @param[in] leaving_singularity_threshold_multiplier      Allow faster motion away from singularity
 * @param[in, out] current_state  The state of the robot. Used in internal calculations.
 * @param[out] status             Singularity status
 */
double velocityScalingFactorForSingularity(const moveit::core::JointModelGroup* joint_model_group,
                                           const Eigen::VectorXd& commanded_twist,
                                           const Eigen::JacobiSVD<Eigen::MatrixXd>& svd,
                                           const Eigen::MatrixXd& pseudo_inverse,
                                           const double hard_stop_singularity_threshold,
                                           const double lower_singularity_threshold,
                                           const double leaving_singularity_threshold_multiplier,
                                           const moveit::core::RobotStatePtr& current_state, StatusCode& status);

/** \brief Joint-wise update of a sensor_msgs::msg::JointState with given delta's
 * Also filters and calculates the previous velocity
 * @param publish_period The publishing rate for servo command
 * @param delta_theta Eigen vector of joint delta's
 * @param previous_joint_state The previous joint state
 * @param next_joint_state The joint state object which will hold the next joint state.
 * @param smoother The trajectory smoother to be used.
 * @return Returns false if there is a problem, true otherwise
 */
bool applyJointUpdate(const double publish_period, const Eigen::ArrayXd& delta_theta,
                      const sensor_msgs::msg::JointState& previous_joint_state,
                      sensor_msgs::msg::JointState& next_joint_state,
                      pluginlib::UniquePtr<online_signal_smoothing::SmoothingBaseClass>& smoother);

<<<<<<< HEAD
/** \brief Calculate a velocity scaling factor, due to existence of movements in drifting dimensions
 * @param[in] delta_theta          The commanded joint speeds
 * @param[in] jacobian             The Jacobian
 * @param[in] drift_dimensions     The drift dimensions which were ignored in delta_theta computation but do have an impact here
 * @param[in] drifting_dimension_multipliers    Multiplier applied to each of the drifting dimensions
 * @param[in] nondrifting_dimension_multipliers Multiplier applied to each of the non-drifting dimensions
 * @param[in] scaling_factor_power Power to be applied on final non-drifting/total speed ratio
 */
double velocityScalingFactorForDriftDimensions(const Eigen::VectorXd& delta_theta,
                                              const Eigen::MatrixXd& jacobian,
                                              const std::array<bool, 6> &drift_dimensions,
                                              const std::vector<double> &drifting_dimension_multipliers,
                                              const std::vector<double> &nondrifting_dimension_multipliers,
                                              const double scaling_factor_power,
                                              const std::array<bool, 6> &ignored_dimensions = {false, false, false, false, false, false});
=======
/** \brief Converts a twist command from the command frame to the MoveIt planning frame of the robot
 * @param cmd The twist command received from the user
 * @param planning_frame Moveit planning frame of the robot
 * @param current_state The state of the robot
 */
void transformTwistToPlanningFrame(geometry_msgs::msg::TwistStamped& cmd, const std::string& planning_frame,
                                   const moveit::core::RobotStatePtr& current_state);

/** \brief Converts the delta_x (change in cartesian position) to a pose to be used with IK solver.
 * @param delta_x The change in cartesian position
 * @param base_to_tip_frame_transform The transform from base of the robot to its end-effector
 * @return Returns the resulting pose after applying delta_x
 */
geometry_msgs::msg::Pose poseFromCartesianDelta(const Eigen::VectorXd& delta_x,
                                                const Eigen::Isometry3d& base_to_tip_frame_transform);

/**
 * @brief Computes the velocity scaling factor based on the joint velocity limits
 * @param joint_model_group The MoveIt group
 * @param velocity The vector containing the target velocities of the joints
 * @return The velocity scaling factor
 */
double getVelocityScalingFactor(const moveit::core::JointModelGroup* joint_model_group, const Eigen::VectorXd& velocity);

/**
 * @brief Decrease robot position change and velocity, if needed, to satisfy joint velocity limits
 * @param joint_model_group Active joint group. Used to retrieve limits
 * @param publish_period Period of the servo loop
 * @param joint_state The command that will go to the robot
 * @param override_velocity_scaling_factor Option if the user wants a constant override of the velocity scaling.
 *        A value greater than 0 will override the internal calculations done by getVelocityScalingFactor
 */
void enforceVelocityLimits(const moveit::core::JointModelGroup* joint_model_group, const double publish_period,
                           sensor_msgs::msg::JointState& joint_state,
                           const double override_velocity_scaling_factor = 0.0);

/** \brief Avoid overshooting joint limits
 * @param joint_state The joint state to be checked
 * @param joint_limit_margin The allowed margin for joint limit. This is a buffer, prior to the actual limit.
 * @param joint_model_group The MoveIt group
 * @return Vector of the joints that would move farther past position margin limits
 */
std::vector<const moveit::core::JointModel*>
enforcePositionLimits(sensor_msgs::msg::JointState& joint_state, const double joint_limit_margin,
                      const moveit::core::JointModelGroup* joint_model_group);

>>>>>>> da36544d
}  // namespace moveit_servo<|MERGE_RESOLUTION|>--- conflicted
+++ resolved
@@ -87,23 +87,6 @@
                       sensor_msgs::msg::JointState& next_joint_state,
                       pluginlib::UniquePtr<online_signal_smoothing::SmoothingBaseClass>& smoother);
 
-<<<<<<< HEAD
-/** \brief Calculate a velocity scaling factor, due to existence of movements in drifting dimensions
- * @param[in] delta_theta          The commanded joint speeds
- * @param[in] jacobian             The Jacobian
- * @param[in] drift_dimensions     The drift dimensions which were ignored in delta_theta computation but do have an impact here
- * @param[in] drifting_dimension_multipliers    Multiplier applied to each of the drifting dimensions
- * @param[in] nondrifting_dimension_multipliers Multiplier applied to each of the non-drifting dimensions
- * @param[in] scaling_factor_power Power to be applied on final non-drifting/total speed ratio
- */
-double velocityScalingFactorForDriftDimensions(const Eigen::VectorXd& delta_theta,
-                                              const Eigen::MatrixXd& jacobian,
-                                              const std::array<bool, 6> &drift_dimensions,
-                                              const std::vector<double> &drifting_dimension_multipliers,
-                                              const std::vector<double> &nondrifting_dimension_multipliers,
-                                              const double scaling_factor_power,
-                                              const std::array<bool, 6> &ignored_dimensions = {false, false, false, false, false, false});
-=======
 /** \brief Converts a twist command from the command frame to the MoveIt planning frame of the robot
  * @param cmd The twist command received from the user
  * @param planning_frame Moveit planning frame of the robot
@@ -118,7 +101,8 @@
  * @return Returns the resulting pose after applying delta_x
  */
 geometry_msgs::msg::Pose poseFromCartesianDelta(const Eigen::VectorXd& delta_x,
-                                                const Eigen::Isometry3d& base_to_tip_frame_transform);
+                                                const Eigen::Isometry3d& base_to_tip_frame_transform,
+                                                double lookahead_interval);
 
 /**
  * @brief Computes the velocity scaling factor based on the joint velocity limits
@@ -150,5 +134,19 @@
 enforcePositionLimits(sensor_msgs::msg::JointState& joint_state, const double joint_limit_margin,
                       const moveit::core::JointModelGroup* joint_model_group);
 
->>>>>>> da36544d
+/** \brief Calculate a velocity scaling factor, due to existence of movements in drifting dimensions
+ * @param[in] delta_theta          The commanded joint speeds
+ * @param[in] jacobian             The Jacobian
+ * @param[in] drift_dimensions     The drift dimensions which were ignored in delta_theta computation but do have an impact here
+ * @param[in] drifting_dimension_multipliers    Multiplier applied to each of the drifting dimensions
+ * @param[in] nondrifting_dimension_multipliers Multiplier applied to each of the non-drifting dimensions
+ * @param[in] scaling_factor_power Power to be applied on final non-drifting/total speed ratio
+ */
+double velocityScalingFactorForDriftDimensions(const Eigen::VectorXd& delta_theta,
+                                              const Eigen::MatrixXd& jacobian,
+                                              const std::array<bool, 6> &drift_dimensions,
+                                              const std::vector<double> &drifting_dimension_multipliers,
+                                              const std::vector<double> &nondrifting_dimension_multipliers,
+                                              const double scaling_factor_power,
+                                              const std::array<bool, 6> &ignored_dimensions = {false, false, false, false, false, false});
 }  // namespace moveit_servo