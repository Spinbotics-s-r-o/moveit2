--- conflicted
+++ resolved
@@ -74,7 +74,21 @@
                                            const double leaving_singularity_threshold_multiplier, rclcpp::Clock& clock,
                                            const moveit::core::RobotStatePtr& current_state, StatusCode& status);
 
-<<<<<<< HEAD
+/** \brief Joint-wise update of a sensor_msgs::msg::JointState with given delta's
+ * Also filters and calculates the previous velocity
+ * @param clock A ROS clock, for logging
+ * @param publish_period The publishing rate for servo command
+ * @param delta_theta Eigen vector of joint delta's
+ * @param previous_joint_state The previous joint state
+ * @param next_joint_state The joint state object which will hold the next joint state.
+ * @param smoother The trajectory smoother to be used.
+ * @return Returns false if there is a problem, true otherwise
+ */
+bool applyJointUpdate(rclcpp::Clock& clock, const double publish_period, const Eigen::ArrayXd& delta_theta,
+                      const sensor_msgs::msg::JointState& previous_joint_state,
+                      sensor_msgs::msg::JointState& next_joint_state,
+                      pluginlib::UniquePtr<online_signal_smoothing::SmoothingBaseClass>& smoother);
+
 /** \brief Calculate a velocity scaling factor, due to existence of movements in drifting dimensions
  * @param[in] delta_theta          The commanded joint speeds
  * @param[in] jacobian             The Jacobian
@@ -90,20 +104,4 @@
                                               const std::vector<double> &nondrifting_dimension_multipliers,
                                               const double scaling_factor_power,
                                               const std::array<bool, 6> &ignored_dimensions = {false, false, false, false, false, false});
-=======
-/** \brief Joint-wise update of a sensor_msgs::msg::JointState with given delta's
- * Also filters and calculates the previous velocity
- * @param clock A ROS clock, for logging
- * @param publish_period The publishing rate for servo command
- * @param delta_theta Eigen vector of joint delta's
- * @param previous_joint_state The previous joint state
- * @param next_joint_state The joint state object which will hold the next joint state.
- * @param smoother The trajectory smoother to be used.
- * @return Returns false if there is a problem, true otherwise
- */
-bool applyJointUpdate(rclcpp::Clock& clock, const double publish_period, const Eigen::ArrayXd& delta_theta,
-                      const sensor_msgs::msg::JointState& previous_joint_state,
-                      sensor_msgs::msg::JointState& next_joint_state,
-                      pluginlib::UniquePtr<online_signal_smoothing::SmoothingBaseClass>& smoother);
->>>>>>> f4329785
 }  // namespace moveit_servo