--- conflicted
+++ resolved
@@ -95,13 +95,6 @@
   // Pointer to the collision environment
   planning_scene_monitor::PlanningSceneMonitorPtr planning_scene_monitor_;
 
-<<<<<<< HEAD
-  // The stored servo parameters
-  ServoParameters::SharedConstPtr parameters_;
-
-=======
-  ServoCalcs servo_calcs_;
->>>>>>> da36544d
   CollisionCheck collision_checker_;
   ServoCalcs servo_calcs_;
 };
