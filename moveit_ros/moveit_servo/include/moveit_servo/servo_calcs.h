--- conflicted
+++ resolved
@@ -56,6 +56,7 @@
 #include <std_msgs/msg/float64_multi_array.hpp>
 #include <std_msgs/msg/int8.hpp>
 #include <std_srvs/srv/empty.hpp>
+#include <spinbot_msgs/srv/change_drift_dimensions.hpp>
 #include <trajectory_msgs/msg/joint_trajectory.hpp>
 
 // moveit_core
@@ -64,11 +65,8 @@
 // moveit_servo
 #include <moveit_servo/status_codes.h>
 #include <moveit/online_signal_smoothing/smoothing_base_class.h>
-<<<<<<< HEAD
 #include <moveit_servo/collision_check.h>
-=======
 #include <moveit_servo_lib_parameters.hpp>
->>>>>>> da36544d
 
 namespace moveit_servo
 {
@@ -82,14 +80,9 @@
 {
 public:
   ServoCalcs(const rclcpp::Node::SharedPtr& node,
-<<<<<<< HEAD
-             const std::shared_ptr<const moveit_servo::ServoParameters>& parameters,
              const planning_scene_monitor::PlanningSceneMonitorPtr& planning_scene_monitor,
+             const std::shared_ptr<const servo::ParamListener>& servo_param_listener,
              const CollisionCheck & collision_checker);
-=======
-             const planning_scene_monitor::PlanningSceneMonitorPtr& planning_scene_monitor,
-             const std::shared_ptr<const servo::ParamListener>& servo_param_listener);
->>>>>>> da36544d
 
   ~ServoCalcs();
 
@@ -196,12 +189,28 @@
   bool internalServoUpdate(Eigen::ArrayXd& delta_theta, trajectory_msgs::msg::JointTrajectory& joint_trajectory,
                            const ServoType servo_type);
 
+  /**
+   * Remove the Jacobian row and the delta-x element of one Cartesian dimension, to take advantage of task redundancy
+   *
+   * @param matrix The Jacobian matrix.
+   * @param delta_x Vector of Cartesian delta commands, should be the same size as matrix.rows()
+   * @param row_to_remove Dimension that will be allowed to drift, e.g. row_to_remove = 2 allows z-translation drift.
+   */
+  void removeDimension(Eigen::MatrixXd& matrix, Eigen::VectorXd& delta_x, unsigned int row_to_remove) const;
+
+  /**
+   * Removes all of the drift dimensions from the jacobian and delta-x element
+   *
+   * @param matrix The Jacobian matrix.
+   * @param delta_x Vector of Cartesian delta commands, should be the same size as matrix.rows()
+   */
+  void removeDriftDimensions(Eigen::MatrixXd& matrix, Eigen::VectorXd& delta_x);
+
   /* \brief Command callbacks */
   void twistStampedCB(const geometry_msgs::msg::TwistStamped::ConstSharedPtr& msg);
   void jointCmdCB(const control_msgs::msg::JointJog::ConstSharedPtr& msg);
   void collisionVelocityScaleCB(const std_msgs::msg::Float64::ConstSharedPtr& msg);
 
-<<<<<<< HEAD
   /**
    * Allow drift in certain dimensions. For example, may allow the wrist to rotate freely.
    * This can help avoid singularities.
@@ -210,21 +219,14 @@
    * @param response the service response
    * @return true if the adjustment was made
    */
-  void changeDriftDimensions(const std::shared_ptr<moveit_msgs::srv::ChangeDriftDimensions::Request>& req,
-                             const std::shared_ptr<moveit_msgs::srv::ChangeDriftDimensions::Response>& res);
-
-  /** \brief Start the main calculation timer */
-  // Service callback for changing servoing dimensions
-  void changeControlDimensions(const std::shared_ptr<moveit_msgs::srv::ChangeControlDimensions::Request>& req,
-                               const std::shared_ptr<moveit_msgs::srv::ChangeControlDimensions::Response>& res);
+  void changeDriftDimensions(const std::shared_ptr<spinbot_msgs::srv::ChangeDriftDimensions::Request>& req,
+                             const std::shared_ptr<spinbot_msgs::srv::ChangeDriftDimensions::Response>& res);
 
   double solutionScore(
     const Eigen::VectorXd &delta_theta, const Eigen::VectorXd &desired_delta_x, double delta_x_norm_weighted,
     const Eigen::MatrixXd &jacobian_full, moveit::core::RobotState &robot_state, double lookahead_interval, const std::string &name,
     double *direction_error = nullptr);
 
-=======
->>>>>>> da36544d
   // Pointer to the ROS node
   std::shared_ptr<rclcpp::Node> node_;
 
@@ -270,6 +272,7 @@
   rclcpp::Publisher<std_msgs::msg::Int8>::SharedPtr status_pub_;
   rclcpp::Publisher<trajectory_msgs::msg::JointTrajectory>::SharedPtr trajectory_outgoing_cmd_pub_;
   rclcpp::Publisher<std_msgs::msg::Float64MultiArray>::SharedPtr multiarray_outgoing_cmd_pub_;
+  rclcpp::Service<spinbot_msgs::srv::ChangeDriftDimensions>::SharedPtr drift_dimensions_server_;
 
   // Main tracking / result publisher loop
   std::thread thread_;
@@ -287,6 +290,12 @@
   Eigen::ArrayXd delta_theta_;
 
   unsigned int num_joints_;
+
+  // True -> allow drift in this dimension. In the command frame. [x, y, z, roll, pitch, yaw]
+  std::array<bool, 6> drift_dimensions_ = { { false, false, false, false, false, false } };
+
+  // The dimensions to control. In the command frame. [x, y, z, roll, pitch, yaw]
+  std::array<bool, 6> control_dimensions_ = { { true, true, true, true, true, true } };
 
   // main_loop_mutex_ is used to protect the input state and dynamic parameters
   mutable std::mutex main_loop_mutex_;
@@ -304,16 +313,12 @@
   // Load a smoothing plugin
   pluginlib::ClassLoader<online_signal_smoothing::SmoothingBaseClass> smoothing_loader_;
 
-<<<<<<< HEAD
-  kinematics::KinematicsBaseConstPtr ik_solver_;
+  kinematics::KinematicsBaseConstPtr ik_solver_ = nullptr;
   Eigen::Isometry3d ik_base_to_tip_frame_;
   bool use_inv_jacobian_ = false;
 
   std::vector<double> debug_data_;
   rclcpp::Publisher<std_msgs::msg::Float64MultiArray>::SharedPtr debug_pub_;
   std::string last_used_solution_source_;
-=======
-  kinematics::KinematicsBaseConstPtr ik_solver_ = nullptr;
->>>>>>> da36544d
 };
 }  // namespace moveit_servo