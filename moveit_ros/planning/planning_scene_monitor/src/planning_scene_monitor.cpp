/*********************************************************************
 * Software License Agreement (BSD License)
 *
 *  Copyright (c) 2011, Willow Garage, Inc.
 *  All rights reserved.
 *
 *  Redistribution and use in source and binary forms, with or without
 *  modification, are permitted provided that the following conditions
 *  are met:
 *
 *   * Redistributions of source code must retain the above copyright
 *     notice, this list of conditions and the following disclaimer.
 *   * Redistributions in binary form must reproduce the above
 *     copyright notice, this list of conditions and the following
 *     disclaimer in the documentation and/or other materials provided
 *     with the distribution.
 *   * Neither the name of Willow Garage nor the names of its
 *     contributors may be used to endorse or promote products derived
 *     from this software without specific prior written permission.
 *
 *  THIS SOFTWARE IS PROVIDED BY THE COPYRIGHT HOLDERS AND CONTRIBUTORS
 *  "AS IS" AND ANY EXPRESS OR IMPLIED WARRANTIES, INCLUDING, BUT NOT
 *  LIMITED TO, THE IMPLIED WARRANTIES OF MERCHANTABILITY AND FITNESS
 *  FOR A PARTICULAR PURPOSE ARE DISCLAIMED. IN NO EVENT SHALL THE
 *  COPYRIGHT OWNER OR CONTRIBUTORS BE LIABLE FOR ANY DIRECT, INDIRECT,
 *  INCIDENTAL, SPECIAL, EXEMPLARY, OR CONSEQUENTIAL DAMAGES (INCLUDING,
 *  BUT NOT LIMITED TO, PROCUREMENT OF SUBSTITUTE GOODS OR SERVICES;
 *  LOSS OF USE, DATA, OR PROFITS; OR BUSINESS INTERRUPTION) HOWEVER
 *  CAUSED AND ON ANY THEORY OF LIABILITY, WHETHER IN CONTRACT, STRICT
 *  LIABILITY, OR TORT (INCLUDING NEGLIGENCE OR OTHERWISE) ARISING IN
 *  ANY WAY OUT OF THE USE OF THIS SOFTWARE, EVEN IF ADVISED OF THE
 *  POSSIBILITY OF SUCH DAMAGE.
 *********************************************************************/

/* Author: Ioan Sucan */

#include <moveit/planning_scene_monitor/planning_scene_monitor.h>
#include <moveit/robot_model_loader/robot_model_loader.h>
#include <moveit/utils/message_checks.h>
#include <moveit/exceptions/exceptions.h>
#include <moveit_msgs/srv/get_planning_scene.hpp>

#include <tf2/exceptions.h>
#include <tf2/LinearMath/Transform.h>
#if __has_include(<tf2_eigen/tf2_eigen.hpp>)
#include <tf2_eigen/tf2_eigen.hpp>
#else
#include <tf2_eigen/tf2_eigen.h>
#endif
#if __has_include(<tf2_geometry_msgs/tf2_geometry_msgs.hpp>)
#include <tf2_geometry_msgs/tf2_geometry_msgs.hpp>
#else
#include <tf2_geometry_msgs/tf2_geometry_msgs.h>
#endif

#include <boost/algorithm/string/join.hpp>
#include <memory>

<<<<<<< HEAD
#include <std_msgs/msg/string.hpp>
=======
namespace planning_scene_monitor
{
using namespace moveit_ros_planning;

static const std::string LOGNAME = "planning_scene_monitor";

class PlanningSceneMonitor::DynamicReconfigureImpl
{
public:
  DynamicReconfigureImpl(PlanningSceneMonitor* owner)
    : owner_(owner), dynamic_reconfigure_server_(ros::NodeHandle(decideNamespace(owner->getName())))
  {
    dynamic_reconfigure_server_.setCallback(std::bind(&DynamicReconfigureImpl::dynamicReconfigureCallback, this,
                                                      std::placeholders::_1, std::placeholders::_2));
  }
>>>>>>> ab42a1d7

#include <chrono>
using namespace std::chrono_literals;

static const rclcpp::Logger LOGGER = rclcpp::get_logger("moveit_ros.planning_scene_monitor.planning_scene_monitor");

namespace planning_scene_monitor
{
const std::string PlanningSceneMonitor::DEFAULT_JOINT_STATES_TOPIC = "joint_states";
const std::string PlanningSceneMonitor::DEFAULT_ATTACHED_COLLISION_OBJECT_TOPIC = "attached_collision_object";
const std::string PlanningSceneMonitor::DEFAULT_COLLISION_OBJECT_TOPIC = "collision_object";
const std::string PlanningSceneMonitor::DEFAULT_PLANNING_SCENE_WORLD_TOPIC = "planning_scene_world";
const std::string PlanningSceneMonitor::DEFAULT_PLANNING_SCENE_TOPIC = "planning_scene";
const std::string PlanningSceneMonitor::DEFAULT_PLANNING_SCENE_SERVICE = "get_planning_scene";
const std::string PlanningSceneMonitor::MONITORED_PLANNING_SCENE_TOPIC = "monitored_planning_scene";

PlanningSceneMonitor::PlanningSceneMonitor(const rclcpp::Node::SharedPtr& node, const std::string& robot_description,
                                           const std::string& name)
  : PlanningSceneMonitor(node, planning_scene::PlanningScenePtr(), robot_description, name)
{
}

PlanningSceneMonitor::PlanningSceneMonitor(const rclcpp::Node::SharedPtr& node,
                                           const planning_scene::PlanningScenePtr& scene,
                                           const std::string& robot_description, const std::string& name)
  : PlanningSceneMonitor(node, scene, std::make_shared<robot_model_loader::RobotModelLoader>(node, robot_description),
                         name)
{
}

PlanningSceneMonitor::PlanningSceneMonitor(const rclcpp::Node::SharedPtr& node,
                                           const robot_model_loader::RobotModelLoaderPtr& rm_loader,
                                           const std::string& name)
  : PlanningSceneMonitor(node, planning_scene::PlanningScenePtr(), rm_loader, name)
{
}

PlanningSceneMonitor::PlanningSceneMonitor(const rclcpp::Node::SharedPtr& node,
                                           const planning_scene::PlanningScenePtr& scene,
                                           const robot_model_loader::RobotModelLoaderPtr& rm_loader,
                                           const std::string& name)
  : monitor_name_(name)
  , node_(node)
  , private_executor_(std::make_shared<rclcpp::executors::SingleThreadedExecutor>())
  , tf_buffer_(std::make_shared<tf2_ros::Buffer>(node->get_clock()))
  , dt_state_update_(0.0)
  , shape_transform_cache_lookup_wait_time_(0, 0)
  , rm_loader_(rm_loader)
{
  std::vector<std::string> new_args = rclcpp::NodeOptions().arguments();
  new_args.push_back("--ros-args");
  new_args.push_back("-r");
  // Add random ID to prevent warnings about multiple publishers within the same node
  new_args.push_back(std::string("__node:=") + node_->get_name() + "_private_" +
                     std::to_string(reinterpret_cast<std::size_t>(this)));
  new_args.push_back("--");
  pnode_ = std::make_shared<rclcpp::Node>("_", node_->get_namespace(), rclcpp::NodeOptions().arguments(new_args));
  tf_listener_ = std::make_shared<tf2_ros::TransformListener>(*tf_buffer_);
  tf_buffer_->setUsingDedicatedThread(true);
  // use same callback queue as root_nh_
  // root_nh_.setCallbackQueue(&queue_);
  // nh_.setCallbackQueue(&queue_);
  // spinner_.reset(new ros::AsyncSpinner(1, &queue_));
  // spinner_->start();
  initialize(scene);

  use_sim_time_ = node->get_parameter("use_sim_time").as_bool();
}

PlanningSceneMonitor::~PlanningSceneMonitor()
{
  if (scene_)
  {
    scene_->setCollisionObjectUpdateCallback(collision_detection::World::ObserverCallbackFn());
    scene_->setAttachedBodyUpdateCallback(moveit::core::AttachedBodyCallback());
  }
  stopPublishingPlanningScene();
  stopStateMonitor();
  stopWorldGeometryMonitor();
  stopSceneMonitor();

  private_executor_->cancel();
  if (private_executor_thread_.joinable())
    private_executor_thread_.join();
  private_executor_.reset();

  current_state_monitor_.reset();
  scene_const_.reset();
  scene_.reset();
  parent_scene_.reset();
  robot_model_.reset();
  rm_loader_.reset();
}

void PlanningSceneMonitor::initialize(const planning_scene::PlanningScenePtr& scene)
{
  if (monitor_name_.empty())
    monitor_name_ = "planning_scene_monitor";
  robot_description_ = rm_loader_->getRobotDescription();
  if (rm_loader_->getModel())
  {
    robot_model_ = rm_loader_->getModel();
    scene_ = scene;
    if (!scene_)
    {
      try
      {
        scene_ = std::make_shared<planning_scene::PlanningScene>(rm_loader_->getModel());
        configureCollisionMatrix(scene_);
        configureDefaultPadding();

        scene_->getCollisionEnvNonConst()->setPadding(default_robot_padd_);
        scene_->getCollisionEnvNonConst()->setScale(default_robot_scale_);
        for (const std::pair<const std::string, double>& it : default_robot_link_padd_)
        {
          scene_->getCollisionEnvNonConst()->setLinkPadding(it.first, it.second);
        }
        for (const std::pair<const std::string, double>& it : default_robot_link_scale_)
        {
          scene_->getCollisionEnvNonConst()->setLinkScale(it.first, it.second);
        }
      }
      catch (moveit::ConstructException& e)
      {
        RCLCPP_ERROR(LOGGER, "Configuration of planning scene failed");
        scene_.reset();
      }
    }
    // scene_const_ is set regardless if scene_ is null or not
    scene_const_ = scene_;
    if (scene_)
    {
      // The scene_ is loaded on the collision loader only if it was correctly instantiated
<<<<<<< HEAD
      collision_loader_.setupScene(node_, scene_);
      scene_->setAttachedBodyUpdateCallback(boost::bind(&PlanningSceneMonitor::currentStateAttachedBodyUpdateCallback,
                                                        this, boost::placeholders::_1, boost::placeholders::_2));
      scene_->setCollisionObjectUpdateCallback(boost::bind(&PlanningSceneMonitor::currentWorldObjectUpdateCallback,
                                                           this, boost::placeholders::_1, boost::placeholders::_2));
=======
      collision_loader_.setupScene(nh_, scene_);
      scene_->setAttachedBodyUpdateCallback(std::bind(&PlanningSceneMonitor::currentStateAttachedBodyUpdateCallback,
                                                      this, std::placeholders::_1, std::placeholders::_2));
      scene_->setCollisionObjectUpdateCallback(std::bind(&PlanningSceneMonitor::currentWorldObjectUpdateCallback, this,
                                                         std::placeholders::_1, std::placeholders::_2));
>>>>>>> ab42a1d7
    }
  }
  else
  {
    RCLCPP_ERROR(LOGGER, "Robot model not loaded");
  }

  publish_planning_scene_frequency_ = 2.0;
  new_scene_update_ = UPDATE_NONE;

  last_update_time_ = last_robot_motion_time_ = rclcpp::Clock().now();
  last_robot_state_update_wall_time_ = std::chrono::system_clock::now();
  dt_state_update_ = std::chrono::duration<double>(0.03);

  double temp_wait_time = 0.05;

  if (!robot_description_.empty())
    node_->get_parameter_or(robot_description_ + "_planning.shape_transform_cache_lookup_wait_time", temp_wait_time,
                            temp_wait_time);

  shape_transform_cache_lookup_wait_time_ = rclcpp::Duration::from_seconds(temp_wait_time);

  state_update_pending_ = false;
  // Period for 0.1 sec
  using std::chrono::nanoseconds;
  state_update_timer_ =
      pnode_->create_wall_timer(dt_state_update_, std::bind(&PlanningSceneMonitor::stateUpdateTimerCallback, this));
  private_executor_->add_node(pnode_);

  // start executor on a different thread now
  private_executor_thread_ = std::thread([this]() { private_executor_->spin(); });

  auto declare_parameter = [this](const std::string& param_name, auto default_val,
                                  const std::string& description) -> auto
  {
    rcl_interfaces::msg::ParameterDescriptor desc;
    desc.set__description(description);
    return pnode_->declare_parameter(param_name, default_val, desc);
  };

  try
  {
    // Set up publishing parameters
    bool publish_planning_scene =
        declare_parameter("publish_planning_scene", false, "Set to True to publish Planning Scenes");
    bool publish_geometry_updates = declare_parameter("publish_geometry_updates", false,
                                                      "Set to True to publish geometry updates of the planning scene");
    bool publish_state_updates =
        declare_parameter("publish_state_updates", false, "Set to True to publish state updates of the planning scene");
    bool publish_transform_updates = declare_parameter(
        "publish_transforms_updates", false, "Set to True to publish transform updates of the planning scene");
    double publish_planning_scene_hz = declare_parameter(
        "publish_planning_scene_hz", 4.0, "Set the maximum frequency at which planning scene updates are published");
    updatePublishSettings(publish_geometry_updates, publish_state_updates, publish_transform_updates,
                          publish_planning_scene, publish_planning_scene_hz);
  }
  catch (const rclcpp::exceptions::InvalidParameterTypeException& e)
  {
    RCLCPP_ERROR_STREAM(LOGGER, "Invalid parameter type in PlanningSceneMonitor: " << e.what());
    RCLCPP_ERROR(LOGGER, "Dynamic publishing parameters won't be available");
    return;
  }

  auto psm_parameter_set_callback = [this](std::vector<rclcpp::Parameter> parameters) -> auto
  {
    auto result = rcl_interfaces::msg::SetParametersResult();
    result.successful = true;

    bool publish_planning_scene = false, publish_geometry_updates = false, publish_state_updates = false,
         publish_transform_updates = false;
    double publish_planning_scene_hz = 4.0;
    bool declared_params_valid = pnode_->get_parameter("publish_planning_scene", publish_planning_scene) &&
                                 pnode_->get_parameter("publish_geometry_updates", publish_geometry_updates) &&
                                 pnode_->get_parameter("publish_state_updates", publish_state_updates) &&
                                 pnode_->get_parameter("publish_transforms_updates", publish_transform_updates) &&
                                 pnode_->get_parameter("publish_planning_scene_hz", publish_planning_scene_hz);

    if (!declared_params_valid)
    {
      RCLCPP_ERROR(LOGGER, "Initially declared parameters are invalid - failed to process update callback");
      result.successful = false;
      return result;
    }

    for (const auto& parameter : parameters)
    {
      const auto& name = parameter.get_name();
      const auto& type = parameter.get_type();

      // Only allow already declared parameters with same value type
      if (!pnode_->has_parameter(name) || pnode_->get_parameter(name).get_type() != type)
      {
        RCLCPP_ERROR(LOGGER, "Invalid parameter in PlanningSceneMonitor parameter callback");
        result.successful = false;
        return result;
      }

      // Update parameter values
      if (name == "planning_scene_monitor.publish_planning_scene")
        publish_planning_scene = parameter.as_bool();
      else if (name == "planning_scene_monitor.publish_geometry_updates")
        publish_geometry_updates = parameter.as_bool();
      else if (name == "planning_scene_monitor.publish_state_updates")
        publish_state_updates = parameter.as_bool();
      else if (name == "planning_scene_monitor.publish_transforms_updates")
        publish_transform_updates = parameter.as_bool();
      else if (name == "planning_scene_monitor.publish_planning_scene_hz")
        publish_planning_scene_hz = parameter.as_double();
    }

    if (result.successful)
      updatePublishSettings(publish_geometry_updates, publish_state_updates, publish_transform_updates,
                            publish_planning_scene, publish_planning_scene_hz);
    return result;
  };

  callback_handler_ = pnode_->add_on_set_parameters_callback(psm_parameter_set_callback);
}

void PlanningSceneMonitor::monitorDiffs(bool flag)
{
  if (scene_)
  {
    if (flag)
    {
      boost::unique_lock<boost::shared_mutex> ulock(scene_update_mutex_);
      if (scene_)
      {
        scene_->setAttachedBodyUpdateCallback(moveit::core::AttachedBodyCallback());
        scene_->setCollisionObjectUpdateCallback(collision_detection::World::ObserverCallbackFn());
        scene_->decoupleParent();
        parent_scene_ = scene_;
        scene_ = parent_scene_->diff();
        scene_const_ = scene_;
<<<<<<< HEAD
        scene_->setAttachedBodyUpdateCallback(boost::bind(&PlanningSceneMonitor::currentStateAttachedBodyUpdateCallback,
                                                          this, boost::placeholders::_1, boost::placeholders::_2));
        scene_->setCollisionObjectUpdateCallback(boost::bind(&PlanningSceneMonitor::currentWorldObjectUpdateCallback,
                                                             this, boost::placeholders::_1, boost::placeholders::_2));
=======
        scene_->setAttachedBodyUpdateCallback(std::bind(&PlanningSceneMonitor::currentStateAttachedBodyUpdateCallback,
                                                        this, std::placeholders::_1, std::placeholders::_2));
        scene_->setCollisionObjectUpdateCallback(std::bind(&PlanningSceneMonitor::currentWorldObjectUpdateCallback,
                                                           this, std::placeholders::_1, std::placeholders::_2));
>>>>>>> ab42a1d7
      }
    }
    else
    {
      if (publish_planning_scene_)
      {
        RCLCPP_WARN(LOGGER, "Diff monitoring was stopped while publishing planning scene diffs. "
                            "Stopping planning scene diff publisher");
        stopPublishingPlanningScene();
      }
      {
        boost::unique_lock<boost::shared_mutex> ulock(scene_update_mutex_);
        if (scene_)
        {
          scene_->decoupleParent();
          parent_scene_.reset();
          // remove the '+' added by .diff() at the end of the scene name
          if (!scene_->getName().empty())
          {
            if (scene_->getName()[scene_->getName().length() - 1] == '+')
              scene_->setName(scene_->getName().substr(0, scene_->getName().length() - 1));
          }
        }
      }
    }
  }
}

void PlanningSceneMonitor::stopPublishingPlanningScene()
{
  if (publish_planning_scene_)
  {
    std::unique_ptr<boost::thread> copy;
    copy.swap(publish_planning_scene_);
    new_scene_update_condition_.notify_all();
    copy->join();
    monitorDiffs(false);
    planning_scene_publisher_.reset();
    RCLCPP_INFO(LOGGER, "Stopped publishing maintained planning scene.");
  }
}

void PlanningSceneMonitor::startPublishingPlanningScene(SceneUpdateType update_type,
                                                        const std::string& planning_scene_topic)
{
  publish_update_types_ = update_type;
  if (!publish_planning_scene_ && scene_)
  {
    planning_scene_publisher_ = pnode_->create_publisher<moveit_msgs::msg::PlanningScene>(planning_scene_topic, 100);
    RCLCPP_INFO(LOGGER, "Publishing maintained planning scene on '%s'", planning_scene_topic.c_str());
    monitorDiffs(true);
    publish_planning_scene_ =
        std::make_unique<boost::thread>(std::bind(&PlanningSceneMonitor::scenePublishingThread, this));
  }
}

void PlanningSceneMonitor::scenePublishingThread()
{
  RCLCPP_DEBUG(LOGGER, "Started scene publishing thread ...");

  // publish the full planning scene once
  {
    moveit_msgs::msg::PlanningScene msg;
    {
      collision_detection::OccMapTree::ReadLock lock;
      if (octomap_monitor_)
        lock = octomap_monitor_->getOcTreePtr()->reading();
      scene_->getPlanningSceneMsg(msg);
    }
    planning_scene_publisher_->publish(msg);
    RCLCPP_DEBUG(LOGGER, "Published the full planning scene: '%s'", msg.name.c_str());
  }

  do
  {
    moveit_msgs::msg::PlanningScene msg;
    bool publish_msg = false;
    bool is_full = false;
    rclcpp::Rate rate(publish_planning_scene_frequency_);
    {
      boost::unique_lock<boost::shared_mutex> ulock(scene_update_mutex_);
      while (new_scene_update_ == UPDATE_NONE && publish_planning_scene_)
        new_scene_update_condition_.wait(ulock);
      if (new_scene_update_ != UPDATE_NONE)
      {
        if ((publish_update_types_ & new_scene_update_) || new_scene_update_ == UPDATE_SCENE)
        {
          if (new_scene_update_ == UPDATE_SCENE)
            is_full = true;
          else
          {
            collision_detection::OccMapTree::ReadLock lock;
            if (octomap_monitor_)
              lock = octomap_monitor_->getOcTreePtr()->reading();
            scene_->getPlanningSceneDiffMsg(msg);
            if (new_scene_update_ == UPDATE_STATE)
            {
              msg.robot_state.attached_collision_objects.clear();
              msg.robot_state.is_diff = true;
            }
          }
          boost::recursive_mutex::scoped_lock prevent_shape_cache_updates(shape_handles_lock_);  // we don't want the
                                                                                                 // transform cache to
                                                                                                 // update while we are
                                                                                                 // potentially changing
                                                                                                 // attached bodies
          scene_->setAttachedBodyUpdateCallback(moveit::core::AttachedBodyCallback());
          scene_->setCollisionObjectUpdateCallback(collision_detection::World::ObserverCallbackFn());
          scene_->pushDiffs(parent_scene_);
          scene_->clearDiffs();
<<<<<<< HEAD
          scene_->setAttachedBodyUpdateCallback(
              boost::bind(&PlanningSceneMonitor::currentStateAttachedBodyUpdateCallback, this, boost::placeholders::_1,
                          boost::placeholders::_2));
          scene_->setCollisionObjectUpdateCallback(boost::bind(&PlanningSceneMonitor::currentWorldObjectUpdateCallback,
                                                               this, boost::placeholders::_1, boost::placeholders::_2));
=======
          scene_->setAttachedBodyUpdateCallback(std::bind(&PlanningSceneMonitor::currentStateAttachedBodyUpdateCallback,
                                                          this, std::placeholders::_1, std::placeholders::_2));
          scene_->setCollisionObjectUpdateCallback(std::bind(&PlanningSceneMonitor::currentWorldObjectUpdateCallback,
                                                             this, std::placeholders::_1, std::placeholders::_2));
>>>>>>> ab42a1d7
          if (octomap_monitor_)
          {
            excludeAttachedBodiesFromOctree();  // in case updates have happened to the attached bodies, put them in
            excludeWorldObjectsFromOctree();    // in case updates have happened to the attached bodies, put them in
          }
          if (is_full)
          {
            collision_detection::OccMapTree::ReadLock lock;
            if (octomap_monitor_)
              lock = octomap_monitor_->getOcTreePtr()->reading();
            scene_->getPlanningSceneMsg(msg);
          }
          // also publish timestamp of this robot_state
          msg.robot_state.joint_state.header.stamp = last_robot_motion_time_;
          publish_msg = true;
        }
        new_scene_update_ = UPDATE_NONE;
      }
    }
    if (publish_msg)
    {
      planning_scene_publisher_->publish(msg);
      if (is_full)
        RCLCPP_DEBUG(LOGGER, "Published full planning scene: '%s'", msg.name.c_str());
      rate.sleep();
    }
  } while (publish_planning_scene_);
}

void PlanningSceneMonitor::getMonitoredTopics(std::vector<std::string>& topics) const
{
  // TODO(anasarrak): Do we need this for ROS2?
  topics.clear();
  if (current_state_monitor_)
  {
    const std::string& t = current_state_monitor_->getMonitoredTopic();
    if (!t.empty())
      topics.push_back(t);
  }
  if (planning_scene_subscriber_)
    topics.push_back(planning_scene_subscriber_->get_topic_name());
  if (collision_object_subscriber_)
    // TODO (anasarrak) This has been changed to subscriber on Moveit, look at
    // https://github.com/ros-planning/moveit/pull/1406/files/cb9488312c00e9c8949d89b363766f092330954d#diff-fb6e26ecc9a73d59dbdae3f3e08145e6
    topics.push_back(collision_object_subscriber_->get_topic_name());
  if (planning_scene_world_subscriber_)
    topics.push_back(planning_scene_world_subscriber_->get_topic_name());
}

namespace
{
bool sceneIsParentOf(const planning_scene::PlanningSceneConstPtr& scene,
                     const planning_scene::PlanningScene* possible_parent)
{
  if (scene && scene.get() == possible_parent)
    return true;
  if (scene)
    return sceneIsParentOf(scene->getParent(), possible_parent);
  return false;
}
}  // namespace

bool PlanningSceneMonitor::updatesScene(const planning_scene::PlanningScenePtr& scene) const
{
  return sceneIsParentOf(scene_const_, scene.get());
}

bool PlanningSceneMonitor::updatesScene(const planning_scene::PlanningSceneConstPtr& scene) const
{
  return sceneIsParentOf(scene_const_, scene.get());
}

void PlanningSceneMonitor::triggerSceneUpdateEvent(SceneUpdateType update_type)
{
  // do not modify update functions while we are calling them
  boost::recursive_mutex::scoped_lock lock(update_lock_);

  for (boost::function<void(SceneUpdateType)>& update_callback : update_callbacks_)
    update_callback(update_type);
  new_scene_update_ = (SceneUpdateType)(static_cast<int>(new_scene_update_) | static_cast<int>(update_type));
  new_scene_update_condition_.notify_all();
}

bool PlanningSceneMonitor::requestPlanningSceneState(const std::string& service_name)
{
  if (get_scene_service_ && get_scene_service_->get_service_name() == service_name)
  {
    RCLCPP_FATAL_STREAM(LOGGER, "requestPlanningSceneState() to self-provided service '" << service_name << "'");
    throw std::runtime_error("requestPlanningSceneState() to self-provided service: " + service_name);
  }
  // use global namespace for service
  auto client = pnode_->create_client<moveit_msgs::srv::GetPlanningScene>(service_name);
  auto srv = std::make_shared<moveit_msgs::srv::GetPlanningScene::Request>();
  srv->components.components = srv->components.SCENE_SETTINGS | srv->components.ROBOT_STATE |
                               srv->components.ROBOT_STATE_ATTACHED_OBJECTS | srv->components.WORLD_OBJECT_NAMES |
                               srv->components.WORLD_OBJECT_GEOMETRY | srv->components.OCTOMAP |
                               srv->components.TRANSFORMS | srv->components.ALLOWED_COLLISION_MATRIX |
                               srv->components.LINK_PADDING_AND_SCALING | srv->components.OBJECT_COLORS;

  // Make sure client is connected to server
  RCLCPP_DEBUG(LOGGER, "Waiting for GetPlanningScene service `%s` to exist.", service_name.c_str());
  if (client->wait_for_service(std::chrono::seconds(5)))
  {
    RCLCPP_DEBUG(LOGGER, "Sending service request to `%s`.", service_name.c_str());
    auto service_result = client->async_send_request(srv);
    const auto service_result_status = service_result.wait_for(std::chrono::seconds(5));
    if (service_result_status == std::future_status::ready)  // Success
    {
      RCLCPP_DEBUG(LOGGER, "Service request succeeded, applying new planning scene");
      newPlanningSceneMessage(service_result.get()->scene);
      return true;
    }
    if (service_result_status == std::future_status::timeout)  // Timeout
    {
      RCLCPP_INFO(LOGGER, "GetPlanningScene service call to %s timed out. at %s:%d", service_name.c_str(), __FILE__,
                  __LINE__);
      return false;
    }
  }

  // If we are here, service is not available or call failed
  RCLCPP_INFO(LOGGER,
              "Failed to call service %s, have you launched move_group or called psm.providePlanningSceneService()?",
              service_name.c_str());

  return false;
}

void PlanningSceneMonitor::providePlanningSceneService(const std::string& service_name)
{
  // Load the service
  get_scene_service_ = pnode_->create_service<moveit_msgs::srv::GetPlanningScene>(
      service_name, std::bind(&PlanningSceneMonitor::getPlanningSceneServiceCallback, this, std::placeholders::_1,
                              std::placeholders::_2));
}

void PlanningSceneMonitor::getPlanningSceneServiceCallback(moveit_msgs::srv::GetPlanningScene::Request::SharedPtr req,
                                                           moveit_msgs::srv::GetPlanningScene::Response::SharedPtr res)
{
  if (req->components.components & moveit_msgs::msg::PlanningSceneComponents::TRANSFORMS)
    updateFrameTransforms();

  moveit_msgs::msg::PlanningSceneComponents all_components;
  all_components.components = UINT_MAX;  // Return all scene components if nothing is specified.

  boost::unique_lock<boost::shared_mutex> ulock(scene_update_mutex_);
  scene_->getPlanningSceneMsg(res->scene, req->components.components ? req->components : all_components);
}

void PlanningSceneMonitor::updatePublishSettings(bool publish_geom_updates, bool publish_state_updates,
                                                 bool publish_transform_updates, bool publish_planning_scene,
                                                 double publish_planning_scene_hz)
{
  PlanningSceneMonitor::SceneUpdateType event = PlanningSceneMonitor::UPDATE_NONE;
  if (publish_geom_updates)
    event = (PlanningSceneMonitor::SceneUpdateType)(static_cast<int>(event) |
                                                    static_cast<int>(PlanningSceneMonitor::UPDATE_GEOMETRY));
  if (publish_state_updates)
    event = (PlanningSceneMonitor::SceneUpdateType)(static_cast<int>(event) |
                                                    static_cast<int>(PlanningSceneMonitor::UPDATE_STATE));
  if (publish_transform_updates)
    event = (PlanningSceneMonitor::SceneUpdateType)(static_cast<int>(event) |
                                                    static_cast<int>(PlanningSceneMonitor::UPDATE_TRANSFORMS));
  if (publish_planning_scene)
  {
    setPlanningScenePublishingFrequency(publish_planning_scene_hz);
    startPublishingPlanningScene(event);
  }
  else
    stopPublishingPlanningScene();
}

void PlanningSceneMonitor::newPlanningSceneCallback(moveit_msgs::msg::PlanningScene::SharedPtr scene)
{
  newPlanningSceneMessage(*scene);
}

void PlanningSceneMonitor::clearOctomap()
{
  bool removed = false;
  {
    boost::unique_lock<boost::shared_mutex> ulock(scene_update_mutex_);
    removed = scene_->getWorldNonConst()->removeObject(scene_->OCTOMAP_NS);

    if (octomap_monitor_)
    {
      octomap_monitor_->getOcTreePtr()->lockWrite();
      octomap_monitor_->getOcTreePtr()->clear();
      octomap_monitor_->getOcTreePtr()->unlockWrite();
    }
    else
    {
      RCLCPP_WARN(LOGGER, "Unable to clear octomap since no octomap monitor has been initialized");
    }  // Lift the scoped lock before calling triggerSceneUpdateEvent to avoid deadlock
  }

  if (removed)
    triggerSceneUpdateEvent(UPDATE_GEOMETRY);
}

bool PlanningSceneMonitor::newPlanningSceneMessage(const moveit_msgs::msg::PlanningScene& scene)
{
  if (!scene_)
    return false;

  bool result;

  SceneUpdateType upd = UPDATE_SCENE;
  std::string old_scene_name;
  {
    boost::unique_lock<boost::shared_mutex> ulock(scene_update_mutex_);
    // we don't want the transform cache to update while we are potentially changing attached bodies
    boost::recursive_mutex::scoped_lock prevent_shape_cache_updates(shape_handles_lock_);

    last_update_time_ = rclcpp::Clock().now();
    last_robot_motion_time_ = scene.robot_state.joint_state.header.stamp;
    RCLCPP_DEBUG(LOGGER, "scene update %f robot stamp: %f", fmod(last_update_time_.seconds(), 10.),
                 fmod(last_robot_motion_time_.seconds(), 10.));
    old_scene_name = scene_->getName();
    result = scene_->usePlanningSceneMsg(scene);
    if (octomap_monitor_)
    {
      if (!scene.is_diff && scene.world.octomap.octomap.data.empty())
      {
        octomap_monitor_->getOcTreePtr()->lockWrite();
        octomap_monitor_->getOcTreePtr()->clear();
        octomap_monitor_->getOcTreePtr()->unlockWrite();
      }
    }
    robot_model_ = scene_->getRobotModel();

    // if we just reset the scene completely but we were maintaining diffs, we need to fix that
    if (!scene.is_diff && parent_scene_)
    {
      // the scene is now decoupled from the parent, since we just reset it
      scene_->setAttachedBodyUpdateCallback(moveit::core::AttachedBodyCallback());
      scene_->setCollisionObjectUpdateCallback(collision_detection::World::ObserverCallbackFn());
      parent_scene_ = scene_;
      scene_ = parent_scene_->diff();
      scene_const_ = scene_;
<<<<<<< HEAD
      scene_->setAttachedBodyUpdateCallback(boost::bind(&PlanningSceneMonitor::currentStateAttachedBodyUpdateCallback,
                                                        this, boost::placeholders::_1, boost::placeholders::_2));
      scene_->setCollisionObjectUpdateCallback(boost::bind(&PlanningSceneMonitor::currentWorldObjectUpdateCallback,
                                                           this, boost::placeholders::_1, boost::placeholders::_2));
=======
      scene_->setAttachedBodyUpdateCallback(std::bind(&PlanningSceneMonitor::currentStateAttachedBodyUpdateCallback,
                                                      this, std::placeholders::_1, std::placeholders::_2));
      scene_->setCollisionObjectUpdateCallback(std::bind(&PlanningSceneMonitor::currentWorldObjectUpdateCallback, this,
                                                         std::placeholders::_1, std::placeholders::_2));
>>>>>>> ab42a1d7
    }
    if (octomap_monitor_)
    {
      excludeAttachedBodiesFromOctree();  // in case updates have happened to the attached bodies, put them in
      excludeWorldObjectsFromOctree();    // in case updates have happened to the attached bodies, put them in
    }
  }

  // if we have a diff, try to more accurately determine the update type
  if (scene.is_diff)
  {
    bool no_other_scene_upd = (scene.name.empty() || scene.name == old_scene_name) &&
                              scene.allowed_collision_matrix.entry_names.empty() && scene.link_padding.empty() &&
                              scene.link_scale.empty();
    if (no_other_scene_upd)
    {
      upd = UPDATE_NONE;
      if (!moveit::core::isEmpty(scene.world))
        upd = (SceneUpdateType)(static_cast<int>(upd) | static_cast<int>(UPDATE_GEOMETRY));

      if (!scene.fixed_frame_transforms.empty())
        upd = (SceneUpdateType)(static_cast<int>(upd) | static_cast<int>(UPDATE_TRANSFORMS));

      if (!moveit::core::isEmpty(scene.robot_state))
      {
        upd = (SceneUpdateType)(static_cast<int>(upd) | static_cast<int>(UPDATE_STATE));
        if (!scene.robot_state.attached_collision_objects.empty() || !scene.robot_state.is_diff)
          upd = (SceneUpdateType)(static_cast<int>(upd) | static_cast<int>(UPDATE_GEOMETRY));
      }
    }
  }
  triggerSceneUpdateEvent(upd);
  return result;
}

void PlanningSceneMonitor::newPlanningSceneWorldCallback(moveit_msgs::msg::PlanningSceneWorld::SharedPtr world)
{
  if (scene_)
  {
    updateFrameTransforms();
    {
      boost::unique_lock<boost::shared_mutex> ulock(scene_update_mutex_);
      last_update_time_ = rclcpp::Clock().now();
      scene_->getWorldNonConst()->clearObjects();
      scene_->processPlanningSceneWorldMsg(*world);
      if (octomap_monitor_)
      {
        if (world->octomap.octomap.data.empty())
        {
          octomap_monitor_->getOcTreePtr()->lockWrite();
          octomap_monitor_->getOcTreePtr()->clear();
          octomap_monitor_->getOcTreePtr()->unlockWrite();
        }
      }
    }
    triggerSceneUpdateEvent(UPDATE_SCENE);
  }
}

void PlanningSceneMonitor::collisionObjectCallback(moveit_msgs::msg::CollisionObject::SharedPtr obj)
{
  if (!scene_)
    return;

  updateFrameTransforms();
  {
    boost::unique_lock<boost::shared_mutex> ulock(scene_update_mutex_);
    last_update_time_ = rclcpp::Clock().now();
    if (!scene_->processCollisionObjectMsg(*obj))
      return;
  }
  triggerSceneUpdateEvent(UPDATE_GEOMETRY);
}

void PlanningSceneMonitor::attachObjectCallback(moveit_msgs::msg::AttachedCollisionObject::SharedPtr obj)
{
  if (scene_)
  {
    updateFrameTransforms();
    {
      boost::unique_lock<boost::shared_mutex> ulock(scene_update_mutex_);
      last_update_time_ = rclcpp::Clock().now();
      scene_->processAttachedCollisionObjectMsg(*obj);
    }
    triggerSceneUpdateEvent(UPDATE_GEOMETRY);
  }
}

void PlanningSceneMonitor::excludeRobotLinksFromOctree()
{
  if (!octomap_monitor_)
    return;

  boost::recursive_mutex::scoped_lock _(shape_handles_lock_);

  includeRobotLinksInOctree();
  const std::vector<const moveit::core::LinkModel*>& links = getRobotModel()->getLinkModelsWithCollisionGeometry();
  auto start = std::chrono::system_clock::now();
  bool warned = false;
  for (const moveit::core::LinkModel* link : links)
  {
    std::vector<shapes::ShapeConstPtr> shapes = link->getShapes();  // copy shared ptrs on purpuse
    for (std::size_t j = 0; j < shapes.size(); ++j)
    {
      // merge mesh vertices up to 0.1 mm apart
      if (shapes[j]->type == shapes::MESH)
      {
        shapes::Mesh* m = static_cast<shapes::Mesh*>(shapes[j]->clone());
        m->mergeVertices(1e-4);
        shapes[j].reset(m);
      }

      occupancy_map_monitor::ShapeHandle h = octomap_monitor_->excludeShape(shapes[j]);
      if (h)
        link_shape_handles_[link].push_back(std::make_pair(h, j));
    }

    if (!warned && ((std::chrono::system_clock::now() - start) > std::chrono::seconds(30)))
    {
      RCLCPP_WARN(LOGGER, "It is likely there are too many vertices in collision geometry");
      warned = true;
    }
  }
}

void PlanningSceneMonitor::includeRobotLinksInOctree()
{
  if (!octomap_monitor_)
    return;

  boost::recursive_mutex::scoped_lock _(shape_handles_lock_);

  for (std::pair<const moveit::core::LinkModel* const,
                 std::vector<std::pair<occupancy_map_monitor::ShapeHandle, std::size_t>>>& link_shape_handle :
       link_shape_handles_)
    for (std::pair<occupancy_map_monitor::ShapeHandle, std::size_t>& it : link_shape_handle.second)
      octomap_monitor_->forgetShape(it.first);
  link_shape_handles_.clear();
}

void PlanningSceneMonitor::includeAttachedBodiesInOctree()
{
  if (!octomap_monitor_)
    return;

  boost::recursive_mutex::scoped_lock _(shape_handles_lock_);

  // clear information about any attached body, without referring to the AttachedBody* ptr (could be invalid)
  for (std::pair<const moveit::core::AttachedBody* const,
                 std::vector<std::pair<occupancy_map_monitor::ShapeHandle, std::size_t>>>& attached_body_shape_handle :
       attached_body_shape_handles_)
    for (std::pair<occupancy_map_monitor::ShapeHandle, std::size_t>& it : attached_body_shape_handle.second)
      octomap_monitor_->forgetShape(it.first);
  attached_body_shape_handles_.clear();
}

void PlanningSceneMonitor::excludeAttachedBodiesFromOctree()
{
  boost::recursive_mutex::scoped_lock _(shape_handles_lock_);

  includeAttachedBodiesInOctree();
  // add attached objects again
  std::vector<const moveit::core::AttachedBody*> ab;
  scene_->getCurrentState().getAttachedBodies(ab);
  for (const moveit::core::AttachedBody* body : ab)
    excludeAttachedBodyFromOctree(body);
}

void PlanningSceneMonitor::includeWorldObjectsInOctree()
{
  if (!octomap_monitor_)
    return;

  boost::recursive_mutex::scoped_lock _(shape_handles_lock_);

  // clear information about any attached object
  for (std::pair<const std::string, std::vector<std::pair<occupancy_map_monitor::ShapeHandle, const Eigen::Isometry3d*>>>&
           collision_body_shape_handle : collision_body_shape_handles_)
    for (std::pair<occupancy_map_monitor::ShapeHandle, const Eigen::Isometry3d*>& it :
         collision_body_shape_handle.second)
      octomap_monitor_->forgetShape(it.first);
  collision_body_shape_handles_.clear();
}

void PlanningSceneMonitor::excludeWorldObjectsFromOctree()
{
  boost::recursive_mutex::scoped_lock _(shape_handles_lock_);

  includeWorldObjectsInOctree();
  for (const std::pair<const std::string, collision_detection::World::ObjectPtr>& it : *scene_->getWorld())
    excludeWorldObjectFromOctree(it.second);
}

void PlanningSceneMonitor::excludeAttachedBodyFromOctree(const moveit::core::AttachedBody* attached_body)
{
  if (!octomap_monitor_)
    return;

  boost::recursive_mutex::scoped_lock _(shape_handles_lock_);
  bool found = false;
  for (std::size_t i = 0; i < attached_body->getShapes().size(); ++i)
  {
    if (attached_body->getShapes()[i]->type == shapes::PLANE || attached_body->getShapes()[i]->type == shapes::OCTREE)
      continue;
    occupancy_map_monitor::ShapeHandle h = octomap_monitor_->excludeShape(attached_body->getShapes()[i]);
    if (h)
    {
      found = true;
      attached_body_shape_handles_[attached_body].push_back(std::make_pair(h, i));
    }
  }
  if (found)
    RCLCPP_DEBUG(LOGGER, "Excluding attached body '%s' from monitored octomap", attached_body->getName().c_str());
}

void PlanningSceneMonitor::includeAttachedBodyInOctree(const moveit::core::AttachedBody* attached_body)
{
  if (!octomap_monitor_)
    return;

  boost::recursive_mutex::scoped_lock _(shape_handles_lock_);

  AttachedBodyShapeHandles::iterator it = attached_body_shape_handles_.find(attached_body);
  if (it != attached_body_shape_handles_.end())
  {
    for (std::pair<occupancy_map_monitor::ShapeHandle, std::size_t>& shape_handle : it->second)
      octomap_monitor_->forgetShape(shape_handle.first);
    RCLCPP_DEBUG(LOGGER, "Including attached body '%s' in monitored octomap", attached_body->getName().c_str());
    attached_body_shape_handles_.erase(it);
  }
}

void PlanningSceneMonitor::excludeWorldObjectFromOctree(const collision_detection::World::ObjectConstPtr& obj)
{
  if (!octomap_monitor_)
    return;

  boost::recursive_mutex::scoped_lock _(shape_handles_lock_);

  bool found = false;
  for (std::size_t i = 0; i < obj->shapes_.size(); ++i)
  {
    if (obj->shapes_[i]->type == shapes::PLANE || obj->shapes_[i]->type == shapes::OCTREE)
      continue;
    occupancy_map_monitor::ShapeHandle h = octomap_monitor_->excludeShape(obj->shapes_[i]);
    if (h)
    {
      collision_body_shape_handles_[obj->id_].push_back(std::make_pair(h, &obj->global_shape_poses_[i]));
      found = true;
    }
  }
  if (found)
    RCLCPP_DEBUG(LOGGER, "Excluding collision object '%s' from monitored octomap", obj->id_.c_str());
}

void PlanningSceneMonitor::includeWorldObjectInOctree(const collision_detection::World::ObjectConstPtr& obj)
{
  if (!octomap_monitor_)
    return;

  boost::recursive_mutex::scoped_lock _(shape_handles_lock_);

  CollisionBodyShapeHandles::iterator it = collision_body_shape_handles_.find(obj->id_);
  if (it != collision_body_shape_handles_.end())
  {
    for (std::pair<occupancy_map_monitor::ShapeHandle, const Eigen::Isometry3d*>& shape_handle : it->second)
      octomap_monitor_->forgetShape(shape_handle.first);
    RCLCPP_DEBUG(LOGGER, "Including collision object '%s' in monitored octomap", obj->id_.c_str());
    collision_body_shape_handles_.erase(it);
  }
}

void PlanningSceneMonitor::currentStateAttachedBodyUpdateCallback(moveit::core::AttachedBody* attached_body,
                                                                  bool just_attached)
{
  if (!octomap_monitor_)
    return;

  if (just_attached)
    excludeAttachedBodyFromOctree(attached_body);
  else
    includeAttachedBodyInOctree(attached_body);
}

void PlanningSceneMonitor::currentWorldObjectUpdateCallback(const collision_detection::World::ObjectConstPtr& obj,
                                                            collision_detection::World::Action action)
{
  if (!octomap_monitor_)
    return;
  if (obj->id_ == planning_scene::PlanningScene::OCTOMAP_NS)
    return;

  if (action & collision_detection::World::CREATE)
    excludeWorldObjectFromOctree(obj);
  else if (action & collision_detection::World::DESTROY)
    includeWorldObjectInOctree(obj);
  else
  {
    excludeWorldObjectFromOctree(obj);
    includeWorldObjectInOctree(obj);
  }
}

bool PlanningSceneMonitor::waitForCurrentRobotState(const rclcpp::Time& t, double wait_time)
{
  if (t.nanoseconds() == 0)
    return false;
  RCLCPP_DEBUG(LOGGER, "sync robot state to: %.3fs", fmod(t.seconds(), 10.));

  if (current_state_monitor_)
  {
    // Wait for next robot update in state monitor.
    bool success = current_state_monitor_->waitForCurrentState(t, wait_time);

    /* As robot updates are passed to the planning scene only in throttled fashion, there might
       be still an update pending. If so, explicitly update the planning scene here.
       If waitForCurrentState failed, we didn't get any new state updates within wait_time. */
    if (success)
    {
      std::unique_lock<std::mutex> lock(state_pending_mutex_);
      if (state_update_pending_)  // enforce state update
      {
        state_update_pending_ = false;
        last_robot_state_update_wall_time_ = std::chrono::system_clock::now();
        lock.unlock();
        updateSceneWithCurrentState();
      }
      return true;
    }

    RCLCPP_WARN(LOGGER, "Failed to fetch current robot state.");
    return false;
  }

  // Sometimes there is no state monitor. In this case state updates are received as part of scene updates only.
  // However, scene updates are only published if the robot actually moves. Hence we need a timeout!
  // As publishing planning scene updates is throttled (2Hz by default), a 1s timeout is a suitable default.
  auto start = node_->get_clock()->now();
  auto timeout = rclcpp::Duration::from_seconds(wait_time);
  boost::shared_lock<boost::shared_mutex> lock(scene_update_mutex_);
  rclcpp::Time prev_robot_motion_time = last_robot_motion_time_;
  while (last_robot_motion_time_ < t &&  // Wait until the state update actually reaches the scene.
         timeout > rclcpp::Duration(0, 0))
  {
    RCLCPP_DEBUG(LOGGER, "last robot motion: %f ago", (t - last_robot_motion_time_).seconds());
    new_scene_update_condition_.wait_for(lock, boost::chrono::nanoseconds(timeout.nanoseconds()));
    timeout = timeout - (node_->get_clock()->now() - start);  // compute remaining wait_time
  }
  bool success = last_robot_motion_time_ >= t;
  // suppress warning if we received an update at all
  if (!success && prev_robot_motion_time != last_robot_motion_time_)
    RCLCPP_WARN(LOGGER, "Maybe failed to update robot state, time diff: %.3fs", (t - last_robot_motion_time_).seconds());

  RCLCPP_DEBUG(LOGGER, "sync done: robot motion: %f scene update: %f", (t - last_robot_motion_time_).seconds(),
               (t - last_update_time_).seconds());
  return success;
}

void PlanningSceneMonitor::lockSceneRead()
{
  scene_update_mutex_.lock_shared();
  if (octomap_monitor_)
    octomap_monitor_->getOcTreePtr()->lockRead();
}

void PlanningSceneMonitor::unlockSceneRead()
{
  if (octomap_monitor_)
    octomap_monitor_->getOcTreePtr()->unlockRead();
  scene_update_mutex_.unlock_shared();
}

void PlanningSceneMonitor::lockSceneWrite()
{
  scene_update_mutex_.lock();
  if (octomap_monitor_)
    octomap_monitor_->getOcTreePtr()->lockWrite();
}

void PlanningSceneMonitor::unlockSceneWrite()
{
  if (octomap_monitor_)
    octomap_monitor_->getOcTreePtr()->unlockWrite();
  scene_update_mutex_.unlock();
}

void PlanningSceneMonitor::startSceneMonitor(const std::string& scene_topic)
{
  stopSceneMonitor();

  RCLCPP_INFO(LOGGER, "Starting planning scene monitor");
  // listen for planning scene updates; these messages include transforms, so no need for filters
  if (!scene_topic.empty())
  {
    planning_scene_subscriber_ = pnode_->create_subscription<moveit_msgs::msg::PlanningScene>(
        scene_topic, 100, std::bind(&PlanningSceneMonitor::newPlanningSceneCallback, this, std::placeholders::_1));
    RCLCPP_INFO(LOGGER, "Listening to '%s'", planning_scene_subscriber_->get_topic_name());
  }
}

void PlanningSceneMonitor::stopSceneMonitor()
{
  if (planning_scene_subscriber_)
  {
    RCLCPP_INFO(LOGGER, "Stopping planning scene monitor");
    planning_scene_subscriber_.reset();
  }
}

bool PlanningSceneMonitor::getShapeTransformCache(const std::string& target_frame, const rclcpp::Time& target_time,
                                                  occupancy_map_monitor::ShapeTransformCache& cache) const
{
  try
  {
    boost::recursive_mutex::scoped_lock _(shape_handles_lock_);

    for (const std::pair<const moveit::core::LinkModel* const,
                         std::vector<std::pair<occupancy_map_monitor::ShapeHandle, std::size_t>>>& link_shape_handle :
         link_shape_handles_)
    {
      if (tf_buffer_->canTransform(target_frame, link_shape_handle.first->getName(), target_time,
                                   shape_transform_cache_lookup_wait_time_))
      {
        Eigen::Isometry3d ttr = tf2::transformToEigen(
            tf_buffer_->lookupTransform(target_frame, link_shape_handle.first->getName(), target_time));
        for (std::size_t j = 0; j < link_shape_handle.second.size(); ++j)
          cache[link_shape_handle.second[j].first] =
              ttr * link_shape_handle.first->getCollisionOriginTransforms()[link_shape_handle.second[j].second];
      }
    }
    for (const std::pair<const moveit::core::AttachedBody* const,
                         std::vector<std::pair<occupancy_map_monitor::ShapeHandle, std::size_t>>>&
             attached_body_shape_handle : attached_body_shape_handles_)
    {
      if (tf_buffer_->canTransform(target_frame, attached_body_shape_handle.first->getAttachedLinkName(), target_time,
                                   shape_transform_cache_lookup_wait_time_))
      {
        Eigen::Isometry3d transform = tf2::transformToEigen(tf_buffer_->lookupTransform(
            target_frame, attached_body_shape_handle.first->getAttachedLinkName(), target_time));
        for (std::size_t k = 0; k < attached_body_shape_handle.second.size(); ++k)
          cache[attached_body_shape_handle.second[k].first] =
              transform *
              attached_body_shape_handle.first->getShapePosesInLinkFrame()[attached_body_shape_handle.second[k].second];
      }
    }
    {
      if (tf_buffer_->canTransform(target_frame, scene_->getPlanningFrame(), target_time,
                                   shape_transform_cache_lookup_wait_time_))
      {
        Eigen::Isometry3d transform =
            tf2::transformToEigen(tf_buffer_->lookupTransform(target_frame, scene_->getPlanningFrame(), target_time));
        for (const std::pair<const std::string,
                             std::vector<std::pair<occupancy_map_monitor::ShapeHandle, const Eigen::Isometry3d*>>>&
                 collision_body_shape_handle : collision_body_shape_handles_)
          for (const std::pair<occupancy_map_monitor::ShapeHandle, const Eigen::Isometry3d*>& it :
               collision_body_shape_handle.second)
            cache[it.first] = transform * (*it.second);
      }
    }
  }
  catch (tf2::TransformException& ex)
  {
    rclcpp::Clock steady_clock = rclcpp::Clock();
    RCLCPP_ERROR_THROTTLE(LOGGER, steady_clock, 1000, "Transform error: %s", ex.what());
    return false;
  }
  return true;
}

void PlanningSceneMonitor::startWorldGeometryMonitor(const std::string& collision_objects_topic,
                                                     const std::string& planning_scene_world_topic,
                                                     const bool load_octomap_monitor)
{
  stopWorldGeometryMonitor();
  RCLCPP_INFO(LOGGER, "Starting world geometry update monitor for collision objects, attached objects, octomap "
                      "updates.");

  // Listen to the /collision_objects topic to detect requests to add/remove/update collision objects to/from the world
  if (!collision_objects_topic.empty())
  {
    collision_object_subscriber_ = pnode_->create_subscription<moveit_msgs::msg::CollisionObject>(
        collision_objects_topic, 1024,
        std::bind(&PlanningSceneMonitor::collisionObjectCallback, this, std::placeholders::_1));
    RCLCPP_INFO(LOGGER, "Listening to '%s'", collision_objects_topic.c_str());
  }

  if (!planning_scene_world_topic.empty())
  {
    planning_scene_world_subscriber_ = pnode_->create_subscription<moveit_msgs::msg::PlanningSceneWorld>(
        planning_scene_world_topic, 1,
        std::bind(&PlanningSceneMonitor::newPlanningSceneWorldCallback, this, std::placeholders::_1));
    RCLCPP_INFO(LOGGER, "Listening to '%s' for planning scene world geometry", planning_scene_world_topic.c_str());
  }

  // Ocotomap monitor is optional
  if (load_octomap_monitor)
  {
    if (!octomap_monitor_)
    {
      octomap_monitor_ =
          std::make_unique<occupancy_map_monitor::OccupancyMapMonitor>(node_, tf_buffer_, scene_->getPlanningFrame());
      excludeRobotLinksFromOctree();
      excludeAttachedBodiesFromOctree();
      excludeWorldObjectsFromOctree();

<<<<<<< HEAD
      octomap_monitor_->setTransformCacheCallback(boost::bind(&PlanningSceneMonitor::getShapeTransformCache, this,
                                                              boost::placeholders::_1, boost::placeholders::_2,
                                                              boost::placeholders::_3));
      octomap_monitor_->setUpdateCallback(boost::bind(&PlanningSceneMonitor::octomapUpdateCallback, this));
=======
      octomap_monitor_->setTransformCacheCallback(std::bind(&PlanningSceneMonitor::getShapeTransformCache, this,
                                                            std::placeholders::_1, std::placeholders::_2,
                                                            std::placeholders::_3));
      octomap_monitor_->setUpdateCallback(std::bind(&PlanningSceneMonitor::octomapUpdateCallback, this));
>>>>>>> ab42a1d7
    }
    octomap_monitor_->startMonitor();
  }
}

void PlanningSceneMonitor::stopWorldGeometryMonitor()
{
  if (collision_object_subscriber_)
  {
    RCLCPP_INFO(LOGGER, "Stopping world geometry monitor");
    collision_object_subscriber_.reset();
  }
  else if (planning_scene_world_subscriber_)
  {
    RCLCPP_INFO(LOGGER, "Stopping world geometry monitor");
    planning_scene_world_subscriber_.reset();
  }
  if (octomap_monitor_)
    octomap_monitor_->stopMonitor();
}

void PlanningSceneMonitor::startStateMonitor(const std::string& joint_states_topic,
                                             const std::string& attached_objects_topic)
{
  stopStateMonitor();
  if (scene_)
  {
    if (!current_state_monitor_)
<<<<<<< HEAD
    {
      current_state_monitor_ =
          std::make_shared<CurrentStateMonitor>(pnode_, getRobotModel(), tf_buffer_, use_sim_time_);
    }
    current_state_monitor_->addUpdateCallback(
        boost::bind(&PlanningSceneMonitor::onStateUpdate, this, boost::placeholders::_1));
=======
      current_state_monitor_ = std::make_shared<CurrentStateMonitor>(getRobotModel(), tf_buffer_, root_nh_);
    current_state_monitor_->addUpdateCallback(
        std::bind(&PlanningSceneMonitor::onStateUpdate, this, std::placeholders::_1));
>>>>>>> ab42a1d7
    current_state_monitor_->startStateMonitor(joint_states_topic);

    {
      std::unique_lock<std::mutex> lock(state_pending_mutex_);
      if (dt_state_update_.count() > 0)
        // ROS original: state_update_timer_.start();
        // TODO: re-enable WallTimer start()
        state_update_timer_ = pnode_->create_wall_timer(
            dt_state_update_, std::bind(&PlanningSceneMonitor::stateUpdateTimerCallback, this));
    }

    if (!attached_objects_topic.empty())
    {
      // using regular message filter as there's no header
      attached_collision_object_subscriber_ = pnode_->create_subscription<moveit_msgs::msg::AttachedCollisionObject>(
          attached_objects_topic, 1024,
          std::bind(&PlanningSceneMonitor::attachObjectCallback, this, std::placeholders::_1));
      RCLCPP_INFO(LOGGER, "Listening to '%s' for attached collision objects",
                  attached_collision_object_subscriber_->get_topic_name());
    }
  }
  else
    RCLCPP_ERROR(LOGGER, "Cannot monitor robot state because planning scene is not configured");
}

void PlanningSceneMonitor::stopStateMonitor()
{
  if (current_state_monitor_)
    current_state_monitor_->stopStateMonitor();
  if (attached_collision_object_subscriber_)
    attached_collision_object_subscriber_.reset();

  // stop must be called with state_pending_mutex_ unlocked to avoid deadlock
  if (state_update_timer_)
    state_update_timer_->cancel();
  {
    std::unique_lock<std::mutex> lock(state_pending_mutex_);
    state_update_pending_ = false;
  }
}

void PlanningSceneMonitor::onStateUpdate(const sensor_msgs::msg::JointState::ConstSharedPtr& /*joint_state */)
{
  const std::chrono::system_clock::time_point& n = std::chrono::system_clock::now();
  std::chrono::duration<double> dt = n - last_robot_state_update_wall_time_;

  bool update = false;
  {
    std::unique_lock<std::mutex> lock(state_pending_mutex_);

    if (dt.count() < dt_state_update_.count())
    {
      state_update_pending_ = true;
    }
    else
    {
      state_update_pending_ = false;
      last_robot_state_update_wall_time_ = n;
      update = true;
    }
  }
  // run the state update with state_pending_mutex_ unlocked
  if (update)
    updateSceneWithCurrentState();
}

void PlanningSceneMonitor::stateUpdateTimerCallback()
{
  if (state_update_pending_)
  {
    bool update = false;

    std::chrono::system_clock::time_point n = std::chrono::system_clock::now();
    std::chrono::duration<double> dt = n - last_robot_state_update_wall_time_;

    {
      // lock for access to dt_state_update_ and state_update_pending_
      std::unique_lock<std::mutex> lock(state_pending_mutex_);
      if (state_update_pending_ && dt.count() >= dt_state_update_.count())
      {
        state_update_pending_ = false;
        last_robot_state_update_wall_time_ = std::chrono::system_clock::now();
        auto sec = std::chrono::duration<double>(last_robot_state_update_wall_time_.time_since_epoch()).count();
        update = true;
        RCLCPP_DEBUG(LOGGER, "performPendingStateUpdate: %f", fmod(sec, 10));
      }
    }

    // run the state update with state_pending_mutex_ unlocked
    if (update)
    {
      updateSceneWithCurrentState();
      RCLCPP_DEBUG(LOGGER, "performPendingStateUpdate done");
    }
  }
}

void PlanningSceneMonitor::octomapUpdateCallback()
{
  if (!octomap_monitor_)
    return;

  updateFrameTransforms();
  {
    boost::unique_lock<boost::shared_mutex> ulock(scene_update_mutex_);
    last_update_time_ = rclcpp::Clock().now();
    octomap_monitor_->getOcTreePtr()->lockRead();
    try
    {
      scene_->processOctomapPtr(octomap_monitor_->getOcTreePtr(), Eigen::Isometry3d::Identity());
      octomap_monitor_->getOcTreePtr()->unlockRead();
    }
    catch (...)
    {
      octomap_monitor_->getOcTreePtr()->unlockRead();  // unlock and rethrow
      throw;
    }
  }
  triggerSceneUpdateEvent(UPDATE_GEOMETRY);
}

void PlanningSceneMonitor::setStateUpdateFrequency(double hz)
{
  bool update = false;
  if (hz > std::numeric_limits<double>::epsilon())
  {
    std::unique_lock<std::mutex> lock(state_pending_mutex_);
    dt_state_update_ = std::chrono::duration<double>(1.0 / hz);
    // ROS original: state_update_timer_.start();
    // TODO: re-enable WallTimer start()
    state_update_timer_ =
        pnode_->create_wall_timer(dt_state_update_, std::bind(&PlanningSceneMonitor::stateUpdateTimerCallback, this));
  }
  else
  {
    // stop must be called with state_pending_mutex_ unlocked to avoid deadlock
    // ROS original: state_update_timer_.stop();
    // TODO: re-enable WallTimer stop()
    if (state_update_timer_)
      state_update_timer_->cancel();
    std::unique_lock<std::mutex> lock(state_pending_mutex_);
    dt_state_update_ = std::chrono::duration<double>(0.0);
    if (state_update_pending_)
      update = true;
  }
  RCLCPP_INFO(LOGGER, "Updating internal planning scene state at most every %lf seconds", dt_state_update_.count());

  if (update)
    updateSceneWithCurrentState();
}

void PlanningSceneMonitor::updateSceneWithCurrentState()
{
  rclcpp::Time time = node_->now();
  rclcpp::Clock steady_clock = rclcpp::Clock(RCL_STEADY_TIME);
  if (current_state_monitor_)
  {
    std::vector<std::string> missing;
    if (!current_state_monitor_->haveCompleteState(missing) &&
        (time - current_state_monitor_->getMonitorStartTime()).seconds() > 1.0)
    {
      std::string missing_str = boost::algorithm::join(missing, ", ");
      RCLCPP_WARN_THROTTLE(LOGGER, steady_clock, 1000, "The complete state of the robot is not yet known.  Missing %s",
                           missing_str.c_str());
    }

    {
      boost::unique_lock<boost::shared_mutex> ulock(scene_update_mutex_);
      last_update_time_ = last_robot_motion_time_ = current_state_monitor_->getCurrentStateTime();
      RCLCPP_DEBUG(LOGGER, "robot state update %f", fmod(last_robot_motion_time_.seconds(), 10.));
      current_state_monitor_->setToCurrentState(scene_->getCurrentStateNonConst());
      scene_->getCurrentStateNonConst().update();  // compute all transforms
    }
    triggerSceneUpdateEvent(UPDATE_STATE);
  }
  else
    RCLCPP_ERROR_THROTTLE(LOGGER, steady_clock, 1000,
                          "State monitor is not active. Unable to set the planning scene state");
}

void PlanningSceneMonitor::addUpdateCallback(const boost::function<void(SceneUpdateType)>& fn)
{
  boost::recursive_mutex::scoped_lock lock(update_lock_);
  if (fn)
    update_callbacks_.push_back(fn);
}

void PlanningSceneMonitor::clearUpdateCallbacks()
{
  boost::recursive_mutex::scoped_lock lock(update_lock_);
  update_callbacks_.clear();
}

void PlanningSceneMonitor::setPlanningScenePublishingFrequency(double hz)
{
  publish_planning_scene_frequency_ = hz;
  RCLCPP_DEBUG(LOGGER, "Maximum frequency for publishing a planning scene is now %lf Hz",
               publish_planning_scene_frequency_);
}

void PlanningSceneMonitor::getUpdatedFrameTransforms(std::vector<geometry_msgs::msg::TransformStamped>& transforms)
{
  const std::string& target = getRobotModel()->getModelFrame();

  std::vector<std::string> all_frame_names;
  tf_buffer_->_getFrameStrings(all_frame_names);
  for (const std::string& all_frame_name : all_frame_names)
  {
    if (all_frame_name == target || getRobotModel()->hasLinkModel(all_frame_name))
      continue;

    geometry_msgs::msg::TransformStamped f;
    try
    {
      f = tf_buffer_->lookupTransform(target, all_frame_name, tf2::TimePointZero);
    }
    catch (tf2::TransformException& ex)
    {
      RCLCPP_WARN(LOGGER, "Unable to transform object from frame '%s' to planning frame'%s' (%s)",
                  all_frame_name.c_str(), target.c_str(), ex.what());
      continue;
    }
    f.header.frame_id = all_frame_name;
    f.child_frame_id = target;
    transforms.push_back(f);
  }
}

void PlanningSceneMonitor::updateFrameTransforms()
{
  if (scene_)
  {
    std::vector<geometry_msgs::msg::TransformStamped> transforms;
    getUpdatedFrameTransforms(transforms);
    {
      boost::unique_lock<boost::shared_mutex> ulock(scene_update_mutex_);
      scene_->getTransformsNonConst().setTransforms(transforms);
      last_update_time_ = rclcpp::Clock().now();
    }
    triggerSceneUpdateEvent(UPDATE_TRANSFORMS);
  }
}

void PlanningSceneMonitor::publishDebugInformation(bool flag)
{
  if (octomap_monitor_)
    octomap_monitor_->publishDebugInformation(flag);
}

void PlanningSceneMonitor::configureCollisionMatrix(const planning_scene::PlanningScenePtr& scene)
{
  if (!scene || robot_description_.empty())
    return;
  // TODO: Uncomment when XmlRpc is refactored
  // collision_detection::AllowedCollisionMatrix& acm = scene->getAllowedCollisionMatrixNonConst();

  // read overriding values from the param server

  // first we do default collision operations
  if (!node_->has_parameter(robot_description_ + "_planning.default_collision_operations"))
    RCLCPP_DEBUG(LOGGER, "No additional default collision operations specified");
  else
  {
    RCLCPP_DEBUG(LOGGER, "Reading additional default collision operations");

    // TODO: codebase wide refactoring for XmlRpc
    // XmlRpc::XmlRpcValue coll_ops;
    // node_->get_parameter(robot_description_ + "_planning/default_collision_operations", coll_ops);

    // if (coll_ops.getType() != XmlRpc::XmlRpcValue::TypeArray)
    // {
    //   RCLCPP_WARN(LOGGER, "default_collision_operations is not an array");
    //   return;
    // }

    // if (coll_ops.size() == 0)
    // {
    //   RCLCPP_WARN(LOGGER, "No collision operations in default collision operations");
    //   return;
    // }

    // for (int i = 0; i < coll_ops.size(); ++i)  // NOLINT(modernize-loop-convert)
    // {
    //   if (!coll_ops[i].hasMember("object1") || !coll_ops[i].hasMember("object2") ||
    //   !coll_ops[i].hasMember("operation"))
    //   {
    //     RCLCPP_WARN(LOGGER, "All collision operations must have two objects and an operation");
    //     continue;
    //   }
    //   acm.setEntry(std::string(coll_ops[i]["object1"]), std::string(coll_ops[i]["object2"]),
    //                std::string(coll_ops[i]["operation"]) == "disable");
    // }
  }
}

void PlanningSceneMonitor::configureDefaultPadding()
{
  if (robot_description_.empty())
  {
    default_robot_padd_ = 0.0;
    default_robot_scale_ = 1.0;
    default_object_padd_ = 0.0;
    default_attached_padd_ = 0.0;
    return;
  }

  // Ensure no leading slash creates a bad param server address
  static const std::string ROBOT_DESCRIPTION =
      (robot_description_[0] == '.') ? robot_description_.substr(1) : robot_description_;

  node_->get_parameter_or(ROBOT_DESCRIPTION + "_planning.default_robot_padding", default_robot_padd_, 0.0);
  node_->get_parameter_or(ROBOT_DESCRIPTION + "_planning.default_robot_scale", default_robot_scale_, 1.0);
  node_->get_parameter_or(ROBOT_DESCRIPTION + "_planning.default_object_padding", default_object_padd_, 0.0);
  node_->get_parameter_or(ROBOT_DESCRIPTION + "_planning.default_attached_padding", default_attached_padd_, 0.0);
  default_robot_link_padd_ = std::map<std::string, double>();
  default_robot_link_scale_ = std::map<std::string, double>();
  // TODO: enable parameter type support to std::map
  // node_->get_parameter_or(robot_description + "_planning/default_robot_link_padding", default_robot_link_padd_,
  //           std::map<std::string, double>());
  // node_->get_parameter_or(robot_description + "_planning/default_robot_link_scale", default_robot_link_scale_,
  //           std::map<std::string, double>());

  RCLCPP_DEBUG_STREAM(LOGGER, "Loaded " << default_robot_link_padd_.size() << " default link paddings");
  RCLCPP_DEBUG_STREAM(LOGGER, "Loaded " << default_robot_link_scale_.size() << " default link scales");
}
}  // namespace planning_scene_monitor<|MERGE_RESOLUTION|>--- conflicted
+++ resolved
@@ -56,25 +56,7 @@
 #include <boost/algorithm/string/join.hpp>
 #include <memory>
 
-<<<<<<< HEAD
 #include <std_msgs/msg/string.hpp>
-=======
-namespace planning_scene_monitor
-{
-using namespace moveit_ros_planning;
-
-static const std::string LOGNAME = "planning_scene_monitor";
-
-class PlanningSceneMonitor::DynamicReconfigureImpl
-{
-public:
-  DynamicReconfigureImpl(PlanningSceneMonitor* owner)
-    : owner_(owner), dynamic_reconfigure_server_(ros::NodeHandle(decideNamespace(owner->getName())))
-  {
-    dynamic_reconfigure_server_.setCallback(std::bind(&DynamicReconfigureImpl::dynamicReconfigureCallback, this,
-                                                      std::placeholders::_1, std::placeholders::_2));
-  }
->>>>>>> ab42a1d7
 
 #include <chrono>
 using namespace std::chrono_literals;
@@ -208,19 +190,11 @@
     if (scene_)
     {
       // The scene_ is loaded on the collision loader only if it was correctly instantiated
-<<<<<<< HEAD
       collision_loader_.setupScene(node_, scene_);
-      scene_->setAttachedBodyUpdateCallback(boost::bind(&PlanningSceneMonitor::currentStateAttachedBodyUpdateCallback,
-                                                        this, boost::placeholders::_1, boost::placeholders::_2));
-      scene_->setCollisionObjectUpdateCallback(boost::bind(&PlanningSceneMonitor::currentWorldObjectUpdateCallback,
-                                                           this, boost::placeholders::_1, boost::placeholders::_2));
-=======
-      collision_loader_.setupScene(nh_, scene_);
       scene_->setAttachedBodyUpdateCallback(std::bind(&PlanningSceneMonitor::currentStateAttachedBodyUpdateCallback,
                                                       this, std::placeholders::_1, std::placeholders::_2));
       scene_->setCollisionObjectUpdateCallback(std::bind(&PlanningSceneMonitor::currentWorldObjectUpdateCallback, this,
                                                          std::placeholders::_1, std::placeholders::_2));
->>>>>>> ab42a1d7
     }
   }
   else
@@ -355,17 +329,10 @@
         parent_scene_ = scene_;
         scene_ = parent_scene_->diff();
         scene_const_ = scene_;
-<<<<<<< HEAD
-        scene_->setAttachedBodyUpdateCallback(boost::bind(&PlanningSceneMonitor::currentStateAttachedBodyUpdateCallback,
-                                                          this, boost::placeholders::_1, boost::placeholders::_2));
-        scene_->setCollisionObjectUpdateCallback(boost::bind(&PlanningSceneMonitor::currentWorldObjectUpdateCallback,
-                                                             this, boost::placeholders::_1, boost::placeholders::_2));
-=======
         scene_->setAttachedBodyUpdateCallback(std::bind(&PlanningSceneMonitor::currentStateAttachedBodyUpdateCallback,
                                                         this, std::placeholders::_1, std::placeholders::_2));
         scene_->setCollisionObjectUpdateCallback(std::bind(&PlanningSceneMonitor::currentWorldObjectUpdateCallback,
                                                            this, std::placeholders::_1, std::placeholders::_2));
->>>>>>> ab42a1d7
       }
     }
     else
@@ -476,18 +443,10 @@
           scene_->setCollisionObjectUpdateCallback(collision_detection::World::ObserverCallbackFn());
           scene_->pushDiffs(parent_scene_);
           scene_->clearDiffs();
-<<<<<<< HEAD
-          scene_->setAttachedBodyUpdateCallback(
-              boost::bind(&PlanningSceneMonitor::currentStateAttachedBodyUpdateCallback, this, boost::placeholders::_1,
-                          boost::placeholders::_2));
-          scene_->setCollisionObjectUpdateCallback(boost::bind(&PlanningSceneMonitor::currentWorldObjectUpdateCallback,
-                                                               this, boost::placeholders::_1, boost::placeholders::_2));
-=======
           scene_->setAttachedBodyUpdateCallback(std::bind(&PlanningSceneMonitor::currentStateAttachedBodyUpdateCallback,
                                                           this, std::placeholders::_1, std::placeholders::_2));
           scene_->setCollisionObjectUpdateCallback(std::bind(&PlanningSceneMonitor::currentWorldObjectUpdateCallback,
                                                              this, std::placeholders::_1, std::placeholders::_2));
->>>>>>> ab42a1d7
           if (octomap_monitor_)
           {
             excludeAttachedBodiesFromOctree();  // in case updates have happened to the attached bodies, put them in
@@ -728,17 +687,10 @@
       parent_scene_ = scene_;
       scene_ = parent_scene_->diff();
       scene_const_ = scene_;
-<<<<<<< HEAD
-      scene_->setAttachedBodyUpdateCallback(boost::bind(&PlanningSceneMonitor::currentStateAttachedBodyUpdateCallback,
-                                                        this, boost::placeholders::_1, boost::placeholders::_2));
-      scene_->setCollisionObjectUpdateCallback(boost::bind(&PlanningSceneMonitor::currentWorldObjectUpdateCallback,
-                                                           this, boost::placeholders::_1, boost::placeholders::_2));
-=======
       scene_->setAttachedBodyUpdateCallback(std::bind(&PlanningSceneMonitor::currentStateAttachedBodyUpdateCallback,
                                                       this, std::placeholders::_1, std::placeholders::_2));
       scene_->setCollisionObjectUpdateCallback(std::bind(&PlanningSceneMonitor::currentWorldObjectUpdateCallback, this,
                                                          std::placeholders::_1, std::placeholders::_2));
->>>>>>> ab42a1d7
     }
     if (octomap_monitor_)
     {
@@ -1244,17 +1196,10 @@
       excludeAttachedBodiesFromOctree();
       excludeWorldObjectsFromOctree();
 
-<<<<<<< HEAD
-      octomap_monitor_->setTransformCacheCallback(boost::bind(&PlanningSceneMonitor::getShapeTransformCache, this,
-                                                              boost::placeholders::_1, boost::placeholders::_2,
-                                                              boost::placeholders::_3));
-      octomap_monitor_->setUpdateCallback(boost::bind(&PlanningSceneMonitor::octomapUpdateCallback, this));
-=======
       octomap_monitor_->setTransformCacheCallback(std::bind(&PlanningSceneMonitor::getShapeTransformCache, this,
                                                             std::placeholders::_1, std::placeholders::_2,
                                                             std::placeholders::_3));
       octomap_monitor_->setUpdateCallback(std::bind(&PlanningSceneMonitor::octomapUpdateCallback, this));
->>>>>>> ab42a1d7
     }
     octomap_monitor_->startMonitor();
   }
@@ -1283,18 +1228,12 @@
   if (scene_)
   {
     if (!current_state_monitor_)
-<<<<<<< HEAD
     {
       current_state_monitor_ =
           std::make_shared<CurrentStateMonitor>(pnode_, getRobotModel(), tf_buffer_, use_sim_time_);
     }
     current_state_monitor_->addUpdateCallback(
-        boost::bind(&PlanningSceneMonitor::onStateUpdate, this, boost::placeholders::_1));
-=======
-      current_state_monitor_ = std::make_shared<CurrentStateMonitor>(getRobotModel(), tf_buffer_, root_nh_);
-    current_state_monitor_->addUpdateCallback(
         std::bind(&PlanningSceneMonitor::onStateUpdate, this, std::placeholders::_1));
->>>>>>> ab42a1d7
     current_state_monitor_->startStateMonitor(joint_states_topic);
 
     {
