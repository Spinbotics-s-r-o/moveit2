/*********************************************************************
 * Software License Agreement (BSD License)
 *
 *  Copyright (c) 2012, Willow Garage, Inc.
 *  All rights reserved.
 *
 *  Redistribution and use in source and binary forms, with or without
 *  modification, are permitted provided that the following conditions
 *  are met:
 *
 *   * Redistributions of source code must retain the above copyright
 *     notice, this list of conditions and the following disclaimer.
 *   * Redistributions in binary form must reproduce the above
 *     copyright notice, this list of conditions and the following
 *     disclaimer in the documentation and/or other materials provided
 *     with the distribution.
 *   * Neither the name of Willow Garage nor the names of its
 *     contributors may be used to endorse or promote products derived
 *     from this software without specific prior written permission.
 *
 *  THIS SOFTWARE IS PROVIDED BY THE COPYRIGHT HOLDERS AND CONTRIBUTORS
 *  "AS IS" AND ANY EXPRESS OR IMPLIED WARRANTIES, INCLUDING, BUT NOT
 *  LIMITED TO, THE IMPLIED WARRANTIES OF MERCHANTABILITY AND FITNESS
 *  FOR A PARTICULAR PURPOSE ARE DISCLAIMED. IN NO EVENT SHALL THE
 *  COPYRIGHT OWNER OR CONTRIBUTORS BE LIABLE FOR ANY DIRECT, INDIRECT,
 *  INCIDENTAL, SPECIAL, EXEMPLARY, OR CONSEQUENTIAL DAMAGES (INCLUDING,
 *  BUT NOT LIMITED TO, PROCUREMENT OF SUBSTITUTE GOODS OR SERVICES;
 *  LOSS OF USE, DATA, OR PROFITS; OR BUSINESS INTERRUPTION) HOWEVER
 *  CAUSED AND ON ANY THEORY OF LIABILITY, WHETHER IN CONTRACT, STRICT
 *  LIABILITY, OR TORT (INCLUDING NEGLIGENCE OR OTHERWISE) ARISING IN
 *  ANY WAY OUT OF THE USE OF THIS SOFTWARE, EVEN IF ADVISED OF THE
 *  POSSIBILITY OF SUCH DAMAGE.
 *********************************************************************/

/* Author: Ioan Sucan */

#include <moveit/rviz_plugin_render_tools/robot_state_visualization.h>
#include <moveit/rviz_plugin_render_tools/planning_link_updater.h>
#include <moveit/rviz_plugin_render_tools/render_shapes.h>
#include <rviz_common/properties/parse_color.hpp>
#include <rviz_default_plugins/robot/robot_link.hpp>
#include <QApplication>

namespace moveit_rviz_plugin
{
static const rclcpp::Logger LOGGER = rclcpp::get_logger("moveit.rviz_plugin_render_tools.robot_state_visualization");
RobotStateVisualization::RobotStateVisualization(Ogre::SceneNode* root_node, rviz_common::DisplayContext* context,
                                                 const std::string& name,
                                                 rviz_common::properties::Property* parent_property)
  : robot_(root_node, context, name, parent_property)
  , octree_voxel_render_mode_(OCTOMAP_OCCUPIED_VOXELS)
  , octree_voxel_color_mode_(OCTOMAP_Z_AXIS_COLOR)
  , visible_(true)
  , visual_visible_(true)
  , collision_visible_(false)
{
  default_attached_object_color_.r = 0.0f;
  default_attached_object_color_.g = 0.7f;
  default_attached_object_color_.b = 0.0f;
  default_attached_object_color_.a = 1.0f;
  render_shapes_ = std::make_shared<RenderShapes>(context);
}

void RobotStateVisualization::load(const urdf::ModelInterface& descr, bool visual, bool collision)
{
  // clear previously loaded model
  clear();

  robot_.load(descr, visual, collision);
  robot_.setVisualVisible(visual_visible_);
  robot_.setCollisionVisible(collision_visible_);
  robot_.setVisible(visible_);
}

void RobotStateVisualization::clear()
{
  render_shapes_->clear();
  robot_.clear();
}

void RobotStateVisualization::setDefaultAttachedObjectColor(const std_msgs::msg::ColorRGBA& default_attached_object_color)
{
  default_attached_object_color_ = default_attached_object_color;
}

void RobotStateVisualization::updateAttachedObjectColors(const std_msgs::msg::ColorRGBA& attached_object_color)
{
  render_shapes_->updateShapeColors(attached_object_color.r, attached_object_color.g, attached_object_color.b,
                                    robot_.getAlpha());
}

void RobotStateVisualization::update(const moveit::core::RobotStateConstPtr& kinematic_state)
{
  updateHelper(kinematic_state, default_attached_object_color_, nullptr);
}

void RobotStateVisualization::update(const moveit::core::RobotStateConstPtr& kinematic_state,
                                     const std_msgs::msg::ColorRGBA& default_attached_object_color)
{
  updateHelper(kinematic_state, default_attached_object_color, nullptr);
}

void RobotStateVisualization::update(const moveit::core::RobotStateConstPtr& kinematic_state,
                                     const std_msgs::msg::ColorRGBA& default_attached_object_color,
                                     const std::map<std::string, std_msgs::msg::ColorRGBA>& color_map)
{
  updateHelper(kinematic_state, default_attached_object_color, &color_map);
}

void RobotStateVisualization::updateHelper(const moveit::core::RobotStateConstPtr& kinematic_state,
                                           const std_msgs::msg::ColorRGBA& default_attached_object_color,
                                           const std::map<std::string, std_msgs::msg::ColorRGBA>* color_map)
{
  robot_.update(PlanningLinkUpdater(kinematic_state));
  render_shapes_->clear();

  std::vector<const moveit::core::AttachedBody*> attached_bodies;
  kinematic_state->getAttachedBodies(attached_bodies);
  for (const moveit::core::AttachedBody* attached_body : attached_bodies)
  {
    std_msgs::msg::ColorRGBA color = default_attached_object_color;
    float alpha = robot_.getAlpha();
    if (color_map)
    {
      std::map<std::string, std_msgs::msg::ColorRGBA>::const_iterator it = color_map->find(attached_body->getName());
      if (it != color_map->end())
      {  // render attached bodies with a color that is a bit different
        color.r = std::max(1.0f, it->second.r * 1.05f);
        color.g = std::max(1.0f, it->second.g * 1.05f);
        color.b = std::max(1.0f, it->second.b * 1.05f);
        alpha = color.a = it->second.a;
      }
    }
    rviz_default_plugins::robot::RobotLink* link = robot_.getLink(attached_body->getAttachedLinkName());
    if (!link)
    {
      RCLCPP_ERROR_STREAM(LOGGER, "Link " << attached_body->getAttachedLinkName() << " not found in rviz::Robot");
      continue;
    }
<<<<<<< HEAD
    Ogre::ColourValue rcolor(color.r, color.g, color.b);
    const EigenSTL::vector_Isometry3d& ab_t = attached_body->getFixedTransforms();
=======
    rviz::Color rcolor(color.r, color.g, color.b);
    const EigenSTL::vector_Isometry3d& ab_t =
        attached_body->getShapePosesInLinkFrame();  // TODO(felixvd): Check if this can be done via getShapePoses()
>>>>>>> b57628ff
    const std::vector<shapes::ShapeConstPtr>& ab_shapes = attached_body->getShapes();
    for (std::size_t j = 0; j < ab_shapes.size(); ++j)
    {
      render_shapes_->renderShape(link->getVisualNode(), ab_shapes[j].get(), ab_t[j], octree_voxel_render_mode_,
                                  octree_voxel_color_mode_, rcolor, alpha);
      render_shapes_->renderShape(link->getCollisionNode(), ab_shapes[j].get(), ab_t[j], octree_voxel_render_mode_,
                                  octree_voxel_color_mode_, rcolor, alpha);
    }
  }
  robot_.setVisualVisible(visual_visible_);
  robot_.setCollisionVisible(collision_visible_);
  robot_.setVisible(visible_);
}

void RobotStateVisualization::updateKinematicState(const moveit::core::RobotStateConstPtr& kinematic_state)
{
  robot_.update(PlanningLinkUpdater(kinematic_state));
}

void RobotStateVisualization::setVisible(bool visible)
{
  visible_ = visible;
  robot_.setVisible(visible);
}

void RobotStateVisualization::setVisualVisible(bool visible)
{
  visual_visible_ = visible;
  robot_.setVisualVisible(visible);
}

void RobotStateVisualization::setCollisionVisible(bool visible)
{
  collision_visible_ = visible;
  robot_.setCollisionVisible(visible);
}

void RobotStateVisualization::setAlpha(float alpha)
{
  robot_.setAlpha(alpha);
}
}  // namespace moveit_rviz_plugin<|MERGE_RESOLUTION|>--- conflicted
+++ resolved
@@ -137,14 +137,8 @@
       RCLCPP_ERROR_STREAM(LOGGER, "Link " << attached_body->getAttachedLinkName() << " not found in rviz::Robot");
       continue;
     }
-<<<<<<< HEAD
     Ogre::ColourValue rcolor(color.r, color.g, color.b);
-    const EigenSTL::vector_Isometry3d& ab_t = attached_body->getFixedTransforms();
-=======
-    rviz::Color rcolor(color.r, color.g, color.b);
-    const EigenSTL::vector_Isometry3d& ab_t =
-        attached_body->getShapePosesInLinkFrame();  // TODO(felixvd): Check if this can be done via getShapePoses()
->>>>>>> b57628ff
+    const EigenSTL::vector_Isometry3d& ab_t = attached_body->getShapePosesInLinkFrame();
     const std::vector<shapes::ShapeConstPtr>& ab_shapes = attached_body->getShapes();
     for (std::size_t j = 0; j < ab_shapes.size(); ++j)
     {
