/*********************************************************************
 * Software License Agreement (BSD License)
 *
 *  Copyright (c) 2012, Willow Garage, Inc.
 *  All rights reserved.
 *
 *  Redistribution and use in source and binary forms, with or without
 *  modification, are permitted provided that the following conditions
 *  are met:
 *
 *   * Redistributions of source code must retain the above copyright
 *     notice, this list of conditions and the following disclaimer.
 *   * Redistributions in binary form must reproduce the above
 *     copyright notice, this list of conditions and the following
 *     disclaimer in the documentation and/or other materials provided
 *     with the distribution.
 *   * Neither the name of Willow Garage nor the names of its
 *     contributors may be used to endorse or promote products derived
 *     from this software without specific prior written permission.
 *
 *  THIS SOFTWARE IS PROVIDED BY THE COPYRIGHT HOLDERS AND CONTRIBUTORS
 *  "AS IS" AND ANY EXPRESS OR IMPLIED WARRANTIES, INCLUDING, BUT NOT
 *  LIMITED TO, THE IMPLIED WARRANTIES OF MERCHANTABILITY AND FITNESS
 *  FOR A PARTICULAR PURPOSE ARE DISCLAIMED. IN NO EVENT SHALL THE
 *  COPYRIGHT OWNER OR CONTRIBUTORS BE LIABLE FOR ANY DIRECT, INDIRECT,
 *  INCIDENTAL, SPECIAL, EXEMPLARY, OR CONSEQUENTIAL DAMAGES (INCLUDING,
 *  BUT NOT LIMITED TO, PROCUREMENT OF SUBSTITUTE GOODS OR SERVICES;
 *  LOSS OF USE, DATA, OR PROFITS; OR BUSINESS INTERRUPTION) HOWEVER
 *  CAUSED AND ON ANY THEORY OF LIABILITY, WHETHER IN CONTRACT, STRICT
 *  LIABILITY, OR TORT (INCLUDING NEGLIGENCE OR OTHERWISE) ARISING IN
 *  ANY WAY OUT OF THE USE OF THIS SOFTWARE, EVEN IF ADVISED OF THE
 *  POSSIBILITY OF SUCH DAMAGE.
 *********************************************************************/

/* Author: Ioan Sucan */

#ifndef MOVEIT_MOVE_GROUP_PICK_PLACE_ACTION_CAPABILITY_
#define MOVEIT_MOVE_GROUP_PICK_PLACE_ACTION_CAPABILITY_

#include <moveit/move_group/move_group_capability.h>
#include <actionlib/server/simple_action_server.h>
#include <moveit/pick_place/pick_place.h>
#include <moveit_msgs/PickupAction.h>
#include <moveit_msgs/PlaceAction.h>

#include <memory>

namespace move_group
{
class MoveGroupPickPlaceAction : public MoveGroupCapability
{
public:
  MoveGroupPickPlaceAction();
  void initialize() override;

private:
  void executePickupCallback(const moveit_msgs::action::PickupGoalConstPtr& goal);
  void executePlaceCallback(const moveit_msgs::action::PlaceGoalConstPtr& goal);

<<<<<<< HEAD
  void executePickupCallback_PlanOnly(const moveit_msgs::action::PickupGoalConstPtr& goal,
                                      moveit_msgs::action::PickupResult& action_res);
  void executePickupCallback_PlanAndExecute(const moveit_msgs::action::PickupGoalConstPtr& goal,
                                            moveit_msgs::action::PickupResult& action_res);

  void executePlaceCallback_PlanOnly(const moveit_msgs::action::PlaceGoalConstPtr& goal, moveit_msgs::action::PlaceResult& action_res);
  void executePlaceCallback_PlanAndExecute(const moveit_msgs::action::PlaceGoalConstPtr& goal,
                                           moveit_msgs::action::PlaceResult& action_res);

  bool planUsingPickPlace_Pickup(const moveit_msgs::action::PickupGoal& goal, moveit_msgs::action::PickupResult* action_res,
                                 plan_execution::ExecutableMotionPlan& plan);
  bool planUsingPickPlace_Place(const moveit_msgs::action::PlaceGoal& goal, moveit_msgs::action::PlaceResult* action_res,
=======
  void executePickupCallbackPlanOnly(const moveit_msgs::PickupGoalConstPtr& goal,
                                     moveit_msgs::PickupResult& action_res);
  void executePickupCallbackPlanAndExecute(const moveit_msgs::PickupGoalConstPtr& goal,
                                           moveit_msgs::PickupResult& action_res);

  void executePlaceCallbackPlanOnly(const moveit_msgs::PlaceGoalConstPtr& goal, moveit_msgs::PlaceResult& action_res);
  void executePlaceCallbackPlanAndExecute(const moveit_msgs::PlaceGoalConstPtr& goal,
                                          moveit_msgs::PlaceResult& action_res);

  bool planUsingPickPlacePickup(const moveit_msgs::PickupGoal& goal, moveit_msgs::PickupResult* action_res,
>>>>>>> d649771a
                                plan_execution::ExecutableMotionPlan& plan);
  bool planUsingPickPlacePlace(const moveit_msgs::PlaceGoal& goal, moveit_msgs::PlaceResult* action_res,
                               plan_execution::ExecutableMotionPlan& plan);

  void preemptPickupCallback();
  void preemptPlaceCallback();

  void startPickupLookCallback();
  void startPickupExecutionCallback();

  void startPlaceLookCallback();
  void startPlaceExecutionCallback();

  void setPickupState(MoveGroupState state);
  void setPlaceState(MoveGroupState state);

  void fillGrasps(moveit_msgs::action::PickupGoal& goal);

  pick_place::PickPlacePtr pick_place_;

  std::unique_ptr<actionlib::SimpleActionServer<moveit_msgs::action::PickupAction> > pickup_action_server_;
  moveit_msgs::action::PickupFeedback pickup_feedback_;

  std::unique_ptr<actionlib::SimpleActionServer<moveit_msgs::action::PlaceAction> > place_action_server_;
  moveit_msgs::action::PlaceFeedback place_feedback_;

  std::unique_ptr<moveit_msgs::msg::AttachedCollisionObject> diff_attached_object_;

  MoveGroupState pickup_state_;
  MoveGroupState place_state_;

  ros::ServiceClient grasp_planning_service_;
};
}

#endif<|MERGE_RESOLUTION|>--- conflicted
+++ resolved
@@ -57,33 +57,18 @@
   void executePickupCallback(const moveit_msgs::action::PickupGoalConstPtr& goal);
   void executePlaceCallback(const moveit_msgs::action::PlaceGoalConstPtr& goal);
 
-<<<<<<< HEAD
-  void executePickupCallback_PlanOnly(const moveit_msgs::action::PickupGoalConstPtr& goal,
-                                      moveit_msgs::action::PickupResult& action_res);
-  void executePickupCallback_PlanAndExecute(const moveit_msgs::action::PickupGoalConstPtr& goal,
-                                            moveit_msgs::action::PickupResult& action_res);
+  void executePickupCallbackPlanOnly(const moveit_msgs::action::PickupGoalConstPtr& goal,
+                                     moveit_msgs::action::PickupResult& action_res);
+  void executePickupCallbackPlanAndExecute(const moveit_msgs::action::PickupGoalConstPtr& goal,
+                                           moveit_msgs::action::PickupResult& action_res);
 
-  void executePlaceCallback_PlanOnly(const moveit_msgs::action::PlaceGoalConstPtr& goal, moveit_msgs::action::PlaceResult& action_res);
-  void executePlaceCallback_PlanAndExecute(const moveit_msgs::action::PlaceGoalConstPtr& goal,
-                                           moveit_msgs::action::PlaceResult& action_res);
+  void executePlaceCallbackPlanOnly(const moveit_msgs::action::PlaceGoalConstPtr& goal, moveit_msgs::action::PlaceResult& action_res);
+  void executePlaceCallbackPlanAndExecute(const moveit_msgs::action::PlaceGoalConstPtr& goal,
+                                          moveit_msgs::action::PlaceResult& action_res);
 
-  bool planUsingPickPlace_Pickup(const moveit_msgs::action::PickupGoal& goal, moveit_msgs::action::PickupResult* action_res,
-                                 plan_execution::ExecutableMotionPlan& plan);
-  bool planUsingPickPlace_Place(const moveit_msgs::action::PlaceGoal& goal, moveit_msgs::action::PlaceResult* action_res,
-=======
-  void executePickupCallbackPlanOnly(const moveit_msgs::PickupGoalConstPtr& goal,
-                                     moveit_msgs::PickupResult& action_res);
-  void executePickupCallbackPlanAndExecute(const moveit_msgs::PickupGoalConstPtr& goal,
-                                           moveit_msgs::PickupResult& action_res);
-
-  void executePlaceCallbackPlanOnly(const moveit_msgs::PlaceGoalConstPtr& goal, moveit_msgs::PlaceResult& action_res);
-  void executePlaceCallbackPlanAndExecute(const moveit_msgs::PlaceGoalConstPtr& goal,
-                                          moveit_msgs::PlaceResult& action_res);
-
-  bool planUsingPickPlacePickup(const moveit_msgs::PickupGoal& goal, moveit_msgs::PickupResult* action_res,
->>>>>>> d649771a
+  bool planUsingPickPlacePickup(const moveit_msgs::action::PickupGoal& goal, moveit_msgs::action::PickupResult* action_res,
                                 plan_execution::ExecutableMotionPlan& plan);
-  bool planUsingPickPlacePlace(const moveit_msgs::PlaceGoal& goal, moveit_msgs::PlaceResult* action_res,
+  bool planUsingPickPlacePlace(const moveit_msgs::action::PlaceGoal& goal, moveit_msgs::action::PlaceResult* action_res,
                                plan_execution::ExecutableMotionPlan& plan);
 
   void preemptPickupCallback();
