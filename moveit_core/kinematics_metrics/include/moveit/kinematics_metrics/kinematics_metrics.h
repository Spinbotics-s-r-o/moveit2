--- conflicted
+++ resolved
@@ -41,11 +41,7 @@
 /** @brief Namespace for kinematics metrics */
 namespace kinematics_metrics
 {
-<<<<<<< HEAD
-MOVEIT_CLASS_FORWARD(KinematicsMetrics)
-=======
-MOVEIT_CLASS_FORWARD(KinematicsMetrics);  // Defines KinematicsMetricsPtr, ConstPtr, WeakPtr... etc
->>>>>>> 382aa5a8
+MOVEIT_CLASS_FORWARD(KinematicsMetrics)  // Defines KinematicsMetricsPtr, ConstPtr, WeakPtr... etc
 
 /**
  * \brief Compute different kinds of metrics for kinematics evaluation. Currently includes
