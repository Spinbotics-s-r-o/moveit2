/*********************************************************************
 * Software License Agreement (BSD License)
 *
 *  Copyright (c) 2011, Willow Garage, Inc.
 *  All rights reserved.
 *
 *  Redistribution and use in source and binary forms, with or without
 *  modification, are permitted provided that the following conditions
 *  are met:
 *
 *   * Redistributions of source code must retain the above copyright
 *     notice, this list of conditions and the following disclaimer.
 *   * Redistributions in binary form must reproduce the above
 *     copyright notice, this list of conditions and the following
 *     disclaimer in the documentation and/or other materials provided
 *     with the distribution.
 *   * Neither the name of Willow Garage nor the names of its
 *     contributors may be used to endorse or promote products derived
 *     from this software without specific prior written permission.
 *
 *  THIS SOFTWARE IS PROVIDED BY THE COPYRIGHT HOLDERS AND CONTRIBUTORS
 *  "AS IS" AND ANY EXPRESS OR IMPLIED WARRANTIES, INCLUDING, BUT NOT
 *  LIMITED TO, THE IMPLIED WARRANTIES OF MERCHANTABILITY AND FITNESS
 *  FOR A PARTICULAR PURPOSE ARE DISCLAIMED. IN NO EVENT SHALL THE
 *  COPYRIGHT OWNER OR CONTRIBUTORS BE LIABLE FOR ANY DIRECT, INDIRECT,
 *  INCIDENTAL, SPECIAL, EXEMPLARY, OR CONSEQUENTIAL DAMAGES (INCLUDING,
 *  BUT NOT LIMITED TO, PROCUREMENT OF SUBSTITUTE GOODS OR SERVICES;
 *  LOSS OF USE, DATA, OR PROFITS; OR BUSINESS INTERRUPTION) HOWEVER
 *  CAUSED AND ON ANY THEORY OF LIABILITY, WHETHER IN CONTRACT, STRICT
 *  LIABILITY, OR TORT (INCLUDING NEGLIGENCE OR OTHERWISE) ARISING IN
 *  ANY WAY OUT OF THE USE OF THIS SOFTWARE, EVEN IF ADVISED OF THE
 *  POSSIBILITY OF SUCH DAMAGE.
 *********************************************************************/

/* Author: Ioan Sucan */

#include <moveit/constraint_samplers/constraint_sampler_manager.h>
#include <moveit/constraint_samplers/default_constraint_samplers.h>
#include <moveit/constraint_samplers/union_constraint_sampler.h>
#include <sstream>

namespace constraint_samplers
{
static const rclcpp::Logger LOGGER = rclcpp::get_logger("moveit_constraint_samplers.constraint_sampler_manager");

ConstraintSamplerPtr ConstraintSamplerManager::selectSampler(const planning_scene::PlanningSceneConstPtr& scene,
                                                             const std::string& group_name,
                                                             const moveit_msgs::msg::Constraints& constr) const
{
  for (const ConstraintSamplerAllocatorPtr& sampler : sampler_alloc_)
    if (sampler->canService(scene, group_name, constr))
      return sampler->alloc(scene, group_name, constr);

  // if no default sampler was used, try a default one
  return selectDefaultSampler(scene, group_name, constr);
}

ConstraintSamplerPtr ConstraintSamplerManager::selectDefaultSampler(const planning_scene::PlanningSceneConstPtr& scene,
                                                                    const std::string& group_name,
                                                                    const moveit_msgs::msg::Constraints& constr)
{
  const moveit::core::JointModelGroup* jmg = scene->getRobotModel()->getJointModelGroup(group_name);
  if (!jmg)
    return ConstraintSamplerPtr();
  std::stringstream ss;
  ss << constr.name;
  RCLCPP_DEBUG(LOGGER, "Attempting to construct constrained state sampler for group '%s', using constraints:\n%s.\n",
               jmg->getName().c_str(), ss.str().c_str());

  ConstraintSamplerPtr joint_sampler;  // location to put chosen joint sampler if needed
  // if there are joint constraints, we could possibly get a sampler from those
  if (!constr.joint_constraints.empty())
  {
<<<<<<< HEAD
    RCLCPP_DEBUG(LOGGER, "There are joint constraints specified. "
                         "Attempting to construct a JointConstraintSampler for group '%s'",
                 jmg->getName().c_str());
=======
    ROS_DEBUG_NAMED("constraint_samplers",
                    "There are joint constraints specified. "
                    "Attempting to construct a JointConstraintSampler for group '%s'",
                    jmg->getName().c_str());
>>>>>>> 7ad2bc7b

    std::map<std::string, bool> joint_coverage;
    for (const std::string& joint : jmg->getVariableNames())
      joint_coverage[joint] = false;

    // construct the constraints
    std::vector<kinematic_constraints::JointConstraint> jc;
    for (const moveit_msgs::msg::JointConstraint& joint_constraint : constr.joint_constraints)
    {
      kinematic_constraints::JointConstraint j(scene->getRobotModel());
      if (j.configure(joint_constraint))
      {
        if (joint_coverage.find(j.getJointVariableName()) != joint_coverage.end())
        {
          joint_coverage[j.getJointVariableName()] = true;
          jc.push_back(j);
        }
      }
    }

    // check if every joint is covered (constrained) by just joint samplers
    bool full_coverage = true;
    for (const std::pair<const std::string, bool>& it : joint_coverage)
      if (!it.second)
      {
        full_coverage = false;
        break;
      }

    // if we have constrained every joint, then we just use a sampler using these constraints
    if (full_coverage)
    {
      JointConstraintSamplerPtr sampler(new JointConstraintSampler(scene, jmg->getName()));
      if (sampler->configure(jc))
      {
        RCLCPP_DEBUG(LOGGER, "Allocated a sampler satisfying joint constraints for group '%s'", jmg->getName().c_str());
        return sampler;
      }
    }
    else
        // if a smaller set of joints has been specified, keep the constraint sampler around, but use it only if no IK
        // sampler has been specified.
        if (!jc.empty())
    {
      JointConstraintSamplerPtr sampler(new JointConstraintSampler(scene, jmg->getName()));
      if (sampler->configure(jc))
      {
        RCLCPP_DEBUG(LOGGER, "Temporary sampler satisfying joint constraints for group '%s' allocated. "
                             "Looking for different types of constraints before returning though.",
                     jmg->getName().c_str());
        joint_sampler = sampler;
      }
    }
  }

  std::vector<ConstraintSamplerPtr> samplers;
  if (joint_sampler)  // Start making a union of constraint samplers
    samplers.push_back(joint_sampler);

  // read the ik allocators, if any
  const moveit::core::JointModelGroup::KinematicsSolver& ik_alloc = jmg->getGroupKinematics().first;
  const moveit::core::JointModelGroup::KinematicsSolverMap& ik_subgroup_alloc = jmg->getGroupKinematics().second;

  // if we have a means of computing complete states for the group using IK, then we try to see if any IK constraints
  // should be used
  if (ik_alloc)
  {
<<<<<<< HEAD
    RCLCPP_DEBUG(LOGGER, "There is an IK allocator for '%s'. "
                         "Checking for corresponding position and/or orientation constraints",
                 jmg->getName().c_str());
=======
    ROS_DEBUG_NAMED("constraint_samplers",
                    "There is an IK allocator for '%s'. "
                    "Checking for corresponding position and/or orientation constraints",
                    jmg->getName().c_str());
>>>>>>> 7ad2bc7b

    // keep track of which links we constrained
    std::map<std::string, IKConstraintSamplerPtr> used_l;

    // if we have position and/or orientation constraints on links that we can perform IK for,
    // we will use a sampleable goal region that employs IK to sample goals;
    // if there are multiple constraints for the same link, we keep the one with the smallest
    // volume for sampling
    for (std::size_t p = 0; p < constr.position_constraints.size(); ++p)
      for (std::size_t o = 0; o < constr.orientation_constraints.size(); ++o)
        if (constr.position_constraints[p].link_name == constr.orientation_constraints[o].link_name)
        {
          kinematic_constraints::PositionConstraintPtr pc(
              new kinematic_constraints::PositionConstraint(scene->getRobotModel()));
          kinematic_constraints::OrientationConstraintPtr oc(
              new kinematic_constraints::OrientationConstraint(scene->getRobotModel()));
          if (pc->configure(constr.position_constraints[p], scene->getTransforms()) &&
              oc->configure(constr.orientation_constraints[o], scene->getTransforms()))
          {
            IKConstraintSamplerPtr iks(new IKConstraintSampler(scene, jmg->getName()));
            if (iks->configure(IKSamplingPose(pc, oc)))
            {
              bool use = true;
              // Check if there already is a constraint on this link
              if (used_l.find(constr.position_constraints[p].link_name) != used_l.end())
                // If there is, check if the previous one has a smaller volume for sampling
                if (used_l[constr.position_constraints[p].link_name]->getSamplingVolume() < iks->getSamplingVolume())
                  use = false;  // only use new constraint if it has a smaller sampling volume
              if (use)
              {
                // assign the link to a new constraint sampler
                used_l[constr.position_constraints[p].link_name] = iks;
<<<<<<< HEAD
                RCLCPP_DEBUG(LOGGER, "Allocated an IK-based sampler for group '%s' "
                                     "satisfying position and orientation constraints on link '%s'",
                             jmg->getName().c_str(), constr.position_constraints[p].link_name.c_str());
=======
                ROS_DEBUG_NAMED("constraint_samplers",
                                "Allocated an IK-based sampler for group '%s' "
                                "satisfying position and orientation constraints on link '%s'",
                                jmg->getName().c_str(), constr.position_constraints[p].link_name.c_str());
>>>>>>> 7ad2bc7b
              }
            }
          }
        }

    // keep track of links constrained with a full pose
    std::map<std::string, IKConstraintSamplerPtr> used_l_full_pose = used_l;

    for (const moveit_msgs::msg::PositionConstraint& position_constraint : constr.position_constraints)
    {
      // if we are constraining this link with a full pose, we do not attempt to constrain it with a position constraint
      // only
      if (used_l_full_pose.find(position_constraint.link_name) != used_l_full_pose.end())
        continue;

      kinematic_constraints::PositionConstraintPtr pc(
          new kinematic_constraints::PositionConstraint(scene->getRobotModel()));
      if (pc->configure(position_constraint, scene->getTransforms()))
      {
        IKConstraintSamplerPtr iks(new IKConstraintSampler(scene, jmg->getName()));
        if (iks->configure(IKSamplingPose(pc)))
        {
          bool use = true;
          if (used_l.find(position_constraint.link_name) != used_l.end())
            if (used_l[position_constraint.link_name]->getSamplingVolume() < iks->getSamplingVolume())
              use = false;
          if (use)
          {
            used_l[position_constraint.link_name] = iks;
<<<<<<< HEAD
            RCLCPP_DEBUG(LOGGER, "Allocated an IK-based sampler for group '%s' "
                                 "satisfying position constraints on link '%s'",
                         jmg->getName().c_str(), position_constraint.link_name.c_str());
=======
            ROS_DEBUG_NAMED("constraint_samplers",
                            "Allocated an IK-based sampler for group '%s' "
                            "satisfying position constraints on link '%s'",
                            jmg->getName().c_str(), position_constraint.link_name.c_str());
>>>>>>> 7ad2bc7b
          }
        }
      }
    }

    for (const moveit_msgs::msg::OrientationConstraint& orientation_constraint : constr.orientation_constraints)
    {
      // if we are constraining this link with a full pose, we do not attempt to constrain it with an orientation
      // constraint only
      if (used_l_full_pose.find(orientation_constraint.link_name) != used_l_full_pose.end())
        continue;

      kinematic_constraints::OrientationConstraintPtr oc(
          new kinematic_constraints::OrientationConstraint(scene->getRobotModel()));
      if (oc->configure(orientation_constraint, scene->getTransforms()))
      {
        IKConstraintSamplerPtr iks(new IKConstraintSampler(scene, jmg->getName()));
        if (iks->configure(IKSamplingPose(oc)))
        {
          bool use = true;
          if (used_l.find(orientation_constraint.link_name) != used_l.end())
            if (used_l[orientation_constraint.link_name]->getSamplingVolume() < iks->getSamplingVolume())
              use = false;
          if (use)
          {
            used_l[orientation_constraint.link_name] = iks;
<<<<<<< HEAD
            RCLCPP_DEBUG(LOGGER, "Allocated an IK-based sampler for group '%s' "
                                 "satisfying orientation constraints on link '%s'",
                         jmg->getName().c_str(), orientation_constraint.link_name.c_str());
=======
            ROS_DEBUG_NAMED("constraint_samplers",
                            "Allocated an IK-based sampler for group '%s' "
                            "satisfying orientation constraints on link '%s'",
                            jmg->getName().c_str(), orientation_constraint.link_name.c_str());
>>>>>>> 7ad2bc7b
          }
        }
      }
    }

    if (used_l.size() == 1)
    {
      if (samplers.empty())
        return used_l.begin()->second;
      else
      {
        samplers.push_back(used_l.begin()->second);
        return ConstraintSamplerPtr(new UnionConstraintSampler(scene, jmg->getName(), samplers));
      }
    }
    else if (used_l.size() > 1)
    {
      RCLCPP_DEBUG(LOGGER, "Too many IK-based samplers for group '%s'. Keeping the one with minimal sampling volume",
                   jmg->getName().c_str());
      // find the sampler with the smallest sampling volume; delete the rest
      IKConstraintSamplerPtr iks = used_l.begin()->second;
      double msv = iks->getSamplingVolume();
      for (std::map<std::string, IKConstraintSamplerPtr>::const_iterator it = ++used_l.begin(); it != used_l.end(); ++it)
      {
        double v = it->second->getSamplingVolume();
        if (v < msv)
        {
          iks = it->second;
          msv = v;
        }
      }
      if (samplers.empty())
      {
        return iks;
      }
      else
      {
        samplers.push_back(iks);
        return ConstraintSamplerPtr(new UnionConstraintSampler(scene, jmg->getName(), samplers));
      }
    }
  }

  // if we got to this point, we have not decided on a sampler.
  // we now check to see if we can use samplers from subgroups
  if (!ik_subgroup_alloc.empty())
  {
<<<<<<< HEAD
    RCLCPP_DEBUG(LOGGER, "There are IK allocators for subgroups of group '%s'. "
                         "Checking for corresponding position and/or orientation constraints",
                 jmg->getName().c_str());
=======
    ROS_DEBUG_NAMED("constraint_samplers",
                    "There are IK allocators for subgroups of group '%s'. "
                    "Checking for corresponding position and/or orientation constraints",
                    jmg->getName().c_str());
>>>>>>> 7ad2bc7b

    bool some_sampler_valid = false;

    std::set<std::size_t> used_p, used_o;
    for (moveit::core::JointModelGroup::KinematicsSolverMap::const_iterator it = ik_subgroup_alloc.begin();
         it != ik_subgroup_alloc.end(); ++it)
    {
      // construct a sub-set of constraints that operate on the sub-group for which we have an IK allocator
      moveit_msgs::msg::Constraints sub_constr;
      for (std::size_t p = 0; p < constr.position_constraints.size(); ++p)
        if (it->first->hasLinkModel(constr.position_constraints[p].link_name))
          if (used_p.find(p) == used_p.end())
          {
            sub_constr.position_constraints.push_back(constr.position_constraints[p]);
            used_p.insert(p);
          }

      for (std::size_t o = 0; o < constr.orientation_constraints.size(); ++o)
        if (it->first->hasLinkModel(constr.orientation_constraints[o].link_name))
          if (used_o.find(o) == used_o.end())
          {
            sub_constr.orientation_constraints.push_back(constr.orientation_constraints[o]);
            used_o.insert(o);
          }

      // if some matching constraints were found, construct the allocator
      if (!sub_constr.orientation_constraints.empty() || !sub_constr.position_constraints.empty())
      {
        RCLCPP_DEBUG(LOGGER, "Attempting to construct a sampler for the '%s' subgroup of '%s'",
                     it->first->getName().c_str(), jmg->getName().c_str());
        ConstraintSamplerPtr cs = selectDefaultSampler(scene, it->first->getName(), sub_constr);
        if (cs)
        {
<<<<<<< HEAD
          RCLCPP_DEBUG(LOGGER, "Constructed a sampler for the joints corresponding to group '%s', "
                               "but part of group '%s'",
                       it->first->getName().c_str(), jmg->getName().c_str());
=======
          ROS_DEBUG_NAMED("constraint_samplers",
                          "Constructed a sampler for the joints corresponding to group '%s', "
                          "but part of group '%s'",
                          it->first->getName().c_str(), jmg->getName().c_str());
>>>>>>> 7ad2bc7b
          some_sampler_valid = true;
          samplers.push_back(cs);
        }
      }
    }
    if (some_sampler_valid)
    {
      RCLCPP_DEBUG(LOGGER, "Constructing sampler for group '%s' as a union of %zu samplers", jmg->getName().c_str(),
                   samplers.size());
      return ConstraintSamplerPtr(new UnionConstraintSampler(scene, jmg->getName(), samplers));
    }
  }

  // if we've gotten here, just return joint sampler
  if (joint_sampler)
  {
    RCLCPP_DEBUG(LOGGER, "Allocated a sampler satisfying joint constraints for group '%s'", jmg->getName().c_str());
    return joint_sampler;
  }

  RCLCPP_DEBUG(LOGGER, "No constraints sampler allocated for group '%s'", jmg->getName().c_str());

  return ConstraintSamplerPtr();
}
}  // namespace constraint_samplers<|MERGE_RESOLUTION|>--- conflicted
+++ resolved
@@ -71,16 +71,10 @@
   // if there are joint constraints, we could possibly get a sampler from those
   if (!constr.joint_constraints.empty())
   {
-<<<<<<< HEAD
-    RCLCPP_DEBUG(LOGGER, "There are joint constraints specified. "
-                         "Attempting to construct a JointConstraintSampler for group '%s'",
+    RCLCPP_DEBUG(LOGGER,
+                 "There are joint constraints specified. "
+                 "Attempting to construct a JointConstraintSampler for group '%s'",
                  jmg->getName().c_str());
-=======
-    ROS_DEBUG_NAMED("constraint_samplers",
-                    "There are joint constraints specified. "
-                    "Attempting to construct a JointConstraintSampler for group '%s'",
-                    jmg->getName().c_str());
->>>>>>> 7ad2bc7b
 
     std::map<std::string, bool> joint_coverage;
     for (const std::string& joint : jmg->getVariableNames())
@@ -128,8 +122,9 @@
       JointConstraintSamplerPtr sampler(new JointConstraintSampler(scene, jmg->getName()));
       if (sampler->configure(jc))
       {
-        RCLCPP_DEBUG(LOGGER, "Temporary sampler satisfying joint constraints for group '%s' allocated. "
-                             "Looking for different types of constraints before returning though.",
+        RCLCPP_DEBUG(LOGGER,
+                     "Temporary sampler satisfying joint constraints for group '%s' allocated. "
+                     "Looking for different types of constraints before returning though.",
                      jmg->getName().c_str());
         joint_sampler = sampler;
       }
@@ -148,16 +143,10 @@
   // should be used
   if (ik_alloc)
   {
-<<<<<<< HEAD
-    RCLCPP_DEBUG(LOGGER, "There is an IK allocator for '%s'. "
-                         "Checking for corresponding position and/or orientation constraints",
+    RCLCPP_DEBUG(LOGGER,
+                 "There is an IK allocator for '%s'. "
+                 "Checking for corresponding position and/or orientation constraints",
                  jmg->getName().c_str());
-=======
-    ROS_DEBUG_NAMED("constraint_samplers",
-                    "There is an IK allocator for '%s'. "
-                    "Checking for corresponding position and/or orientation constraints",
-                    jmg->getName().c_str());
->>>>>>> 7ad2bc7b
 
     // keep track of which links we constrained
     std::map<std::string, IKConstraintSamplerPtr> used_l;
@@ -190,16 +179,10 @@
               {
                 // assign the link to a new constraint sampler
                 used_l[constr.position_constraints[p].link_name] = iks;
-<<<<<<< HEAD
-                RCLCPP_DEBUG(LOGGER, "Allocated an IK-based sampler for group '%s' "
-                                     "satisfying position and orientation constraints on link '%s'",
+                RCLCPP_DEBUG(LOGGER,
+                             "Allocated an IK-based sampler for group '%s' "
+                             "satisfying position and orientation constraints on link '%s'",
                              jmg->getName().c_str(), constr.position_constraints[p].link_name.c_str());
-=======
-                ROS_DEBUG_NAMED("constraint_samplers",
-                                "Allocated an IK-based sampler for group '%s' "
-                                "satisfying position and orientation constraints on link '%s'",
-                                jmg->getName().c_str(), constr.position_constraints[p].link_name.c_str());
->>>>>>> 7ad2bc7b
               }
             }
           }
@@ -229,16 +212,10 @@
           if (use)
           {
             used_l[position_constraint.link_name] = iks;
-<<<<<<< HEAD
-            RCLCPP_DEBUG(LOGGER, "Allocated an IK-based sampler for group '%s' "
-                                 "satisfying position constraints on link '%s'",
+            RCLCPP_DEBUG(LOGGER,
+                         "Allocated an IK-based sampler for group '%s' "
+                         "satisfying position constraints on link '%s'",
                          jmg->getName().c_str(), position_constraint.link_name.c_str());
-=======
-            ROS_DEBUG_NAMED("constraint_samplers",
-                            "Allocated an IK-based sampler for group '%s' "
-                            "satisfying position constraints on link '%s'",
-                            jmg->getName().c_str(), position_constraint.link_name.c_str());
->>>>>>> 7ad2bc7b
           }
         }
       }
@@ -265,16 +242,10 @@
           if (use)
           {
             used_l[orientation_constraint.link_name] = iks;
-<<<<<<< HEAD
-            RCLCPP_DEBUG(LOGGER, "Allocated an IK-based sampler for group '%s' "
-                                 "satisfying orientation constraints on link '%s'",
+            RCLCPP_DEBUG(LOGGER,
+                         "Allocated an IK-based sampler for group '%s' "
+                         "satisfying orientation constraints on link '%s'",
                          jmg->getName().c_str(), orientation_constraint.link_name.c_str());
-=======
-            ROS_DEBUG_NAMED("constraint_samplers",
-                            "Allocated an IK-based sampler for group '%s' "
-                            "satisfying orientation constraints on link '%s'",
-                            jmg->getName().c_str(), orientation_constraint.link_name.c_str());
->>>>>>> 7ad2bc7b
           }
         }
       }
@@ -322,16 +293,10 @@
   // we now check to see if we can use samplers from subgroups
   if (!ik_subgroup_alloc.empty())
   {
-<<<<<<< HEAD
-    RCLCPP_DEBUG(LOGGER, "There are IK allocators for subgroups of group '%s'. "
-                         "Checking for corresponding position and/or orientation constraints",
+    RCLCPP_DEBUG(LOGGER,
+                 "There are IK allocators for subgroups of group '%s'. "
+                 "Checking for corresponding position and/or orientation constraints",
                  jmg->getName().c_str());
-=======
-    ROS_DEBUG_NAMED("constraint_samplers",
-                    "There are IK allocators for subgroups of group '%s'. "
-                    "Checking for corresponding position and/or orientation constraints",
-                    jmg->getName().c_str());
->>>>>>> 7ad2bc7b
 
     bool some_sampler_valid = false;
 
@@ -365,16 +330,10 @@
         ConstraintSamplerPtr cs = selectDefaultSampler(scene, it->first->getName(), sub_constr);
         if (cs)
         {
-<<<<<<< HEAD
-          RCLCPP_DEBUG(LOGGER, "Constructed a sampler for the joints corresponding to group '%s', "
-                               "but part of group '%s'",
+          RCLCPP_DEBUG(LOGGER,
+                       "Constructed a sampler for the joints corresponding to group '%s', "
+                       "but part of group '%s'",
                        it->first->getName().c_str(), jmg->getName().c_str());
-=======
-          ROS_DEBUG_NAMED("constraint_samplers",
-                          "Constructed a sampler for the joints corresponding to group '%s', "
-                          "but part of group '%s'",
-                          it->first->getName().c_str(), jmg->getName().c_str());
->>>>>>> 7ad2bc7b
           some_sampler_valid = true;
           samplers.push_back(cs);
         }
