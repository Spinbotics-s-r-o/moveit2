--- conflicted
+++ resolved
@@ -117,11 +117,7 @@
    *
    * @return Always true
    */
-<<<<<<< HEAD
-  bool configure(const moveit_msgs::msg::Constraints& constr) override
-=======
-  bool configure(const moveit_msgs::Constraints& /*constr*/) override
->>>>>>> f3ac6070
+  bool configure(const moveit_msgs::msg::Constraints& /*constr*/) override
   {
     return true;
   }
@@ -133,11 +129,7 @@
    *
    * @return Always true
    */
-<<<<<<< HEAD
-  virtual bool canService(const moveit_msgs::msg::Constraints& constr) const
-=======
-  virtual bool canService(const moveit_msgs::Constraints& /*constr*/) const
->>>>>>> f3ac6070
+  virtual bool canService(const moveit_msgs::msg::Constraints& /*constr*/) const
   {
     return true;
   }
