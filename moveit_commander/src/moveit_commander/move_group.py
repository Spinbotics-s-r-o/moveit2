--- conflicted
+++ resolved
@@ -44,10 +44,7 @@
     MoveItErrorCodes,
     TrajectoryConstraints,
     PlannerInterfaceDescription,
-<<<<<<< HEAD
-=======
     MotionPlanRequest,
->>>>>>> 0d0a6a17
 )
 from sensor_msgs.msg import JointState
 import rospy
@@ -641,14 +638,11 @@
             error_code,
         )
 
-<<<<<<< HEAD
-=======
     def construct_motion_plan_request(self):
         """ Returns a MotionPlanRequest filled with the current goals of the move_group_interface"""
         mpr = MotionPlanRequest()
         return mpr.deserialize(self._g.construct_motion_plan_request())
 
->>>>>>> 0d0a6a17
     def compute_cartesian_path(
         self,
         waypoints,
