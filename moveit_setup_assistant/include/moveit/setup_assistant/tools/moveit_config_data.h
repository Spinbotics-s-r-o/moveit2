--- conflicted
+++ resolved
@@ -174,11 +174,7 @@
   std::string comment_;  // comment briefly describing what this parameter does
 };
 
-<<<<<<< HEAD
-MOVEIT_CLASS_FORWARD(MoveItConfigData)
-=======
-MOVEIT_CLASS_FORWARD(MoveItConfigData);  // Defines MoveItConfigDataPtr, ConstPtr, WeakPtr... etc
->>>>>>> 382aa5a8
+MOVEIT_CLASS_FORWARD(MoveItConfigData)  // Defines MoveItConfigDataPtr, ConstPtr, WeakPtr... etc
 
 /** \brief This class is shared with all widgets and contains the common configuration data
     needed for generating each robot's MoveIt configuration package.
