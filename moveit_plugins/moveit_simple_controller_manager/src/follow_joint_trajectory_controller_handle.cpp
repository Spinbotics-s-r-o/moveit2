--- conflicted
+++ resolved
@@ -157,7 +157,6 @@
 }
 }  // namespace
 
-<<<<<<< HEAD
 // TODO(JafarAbdi): Revise parameter lookup
 // void FollowJointTrajectoryControllerHandle::configure(XmlRpc::XmlRpcValue& config, const std::string& config_name,
 //                                                      std::vector<control_msgs::JointTolerance>& tolerances)
@@ -200,58 +199,14 @@
 //    ROS_WARN_STREAM_NAMED(LOGNAME, "Invalid " << config_name);
 //}
 
-control_msgs::msg::JointTolerance& FollowJointTrajectoryControllerHandle::getTolerance(
-    std::vector<control_msgs::msg::JointTolerance>& tolerances, const std::string& name)
-=======
-void FollowJointTrajectoryControllerHandle::configure(XmlRpc::XmlRpcValue& config, const std::string& config_name,
-                                                      std::vector<control_msgs::JointTolerance>& tolerances)
-{
-  if (isStruct(config))  // config should be either a struct of position, velocity, acceleration
-  {
-    for (ToleranceVariables var : { POSITION, VELOCITY, ACCELERATION })
-    {
-      if (!config.hasMember(VAR_NAME[var]))
-        continue;
-      XmlRpc::XmlRpcValue values = config[VAR_NAME[var]];
-      if (isArray(values, joints_.size()))
-      {
-        size_t i = 0;
-        for (const auto& joint_name : joints_)
-          VAR_ACCESS[var](getTolerance(tolerances, joint_name)) = parseDouble(values[i++]);
-      }
-      else
-      {  // use common value for all joints
-        double value = parseDouble(values);
-        for (const auto& joint_name : joints_)
-          VAR_ACCESS[var](getTolerance(tolerances, joint_name)) = value;
-      }
-    }
-  }
-  else if (isArray(config))  // or an array of JointTolerance msgs
-  {
-    for (int i = 0; i < config.size(); ++i)  // NOLINT(modernize-loop-convert)
-    {
-      control_msgs::JointTolerance& tol = getTolerance(tolerances, config[i]["name"]);
-      for (ToleranceVariables var : { POSITION, VELOCITY, ACCELERATION })
-      {
-        if (!config[i].hasMember(VAR_NAME[var]))
-          continue;
-        VAR_ACCESS[var](tol) = parseDouble(config[i][VAR_NAME[var]]);
-      }
-    }
-  }
-  else
-    ROS_WARN_STREAM_NAMED(LOGNAME, "Invalid " << config_name);
-}
-
-control_msgs::JointTolerance&
-FollowJointTrajectoryControllerHandle::getTolerance(std::vector<control_msgs::JointTolerance>& tolerances,
+control_msgs::msg::JointTolerance&
+FollowJointTrajectoryControllerHandle::getTolerance(std::vector<control_msgs::msg::JointTolerance>& tolerances,
                                                     const std::string& name)
->>>>>>> 7ad2bc7b
-{
-  auto it = std::lower_bound(
-      tolerances.begin(), tolerances.end(), name,
-      [](const control_msgs::msg::JointTolerance& lhs, const std::string& rhs) { return lhs.name < rhs; });
+{
+  auto it = std::lower_bound(tolerances.begin(), tolerances.end(), name,
+                             [](const control_msgs::msg::JointTolerance& lhs, const std::string& rhs) {
+                               return lhs.name < rhs;
+                             });
   if (it == tolerances.cend() || it->name != name)
   {  // insert new entry if not yet available
     it = tolerances.insert(it, control_msgs::msg::JointTolerance());
