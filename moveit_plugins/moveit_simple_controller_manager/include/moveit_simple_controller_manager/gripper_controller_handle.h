/*********************************************************************
 * Software License Agreement (BSD License)
 *
 *  Copyright (c) 2013, Unbounded Robotics Inc.
 *  Copyright (c) 2012, Willow Garage, Inc.
 *  All rights reserved.
 *
 *  Redistribution and use in source and binary forms, with or without
 *  modification, are permitted provided that the following conditions
 *  are met:
 *
 *   * Redistributions of source code must retain the above copyright
 *     notice, this list of conditions and the following disclaimer.
 *   * Redistributions in binary form must reproduce the above
 *     copyright notice, this list of conditions and the following
 *     disclaimer in the documentation and/or other materials provided
 *     with the distribution.
 *   * Neither the name of the Willow Garage nor the names of its
 *     contributors may be used to endorse or promote products derived
 *     from this software without specific prior written permission.
 *
 *  THIS SOFTWARE IS PROVIDED BY THE COPYRIGHT HOLDERS AND CONTRIBUTORS
 *  "AS IS" AND ANY EXPRESS OR IMPLIED WARRANTIES, INCLUDING, BUT NOT
 *  LIMITED TO, THE IMPLIED WARRANTIES OF MERCHANTABILITY AND FITNESS
 *  FOR A PARTICULAR PURPOSE ARE DISCLAIMED. IN NO EVENT SHALL THE
 *  COPYRIGHT OWNER OR CONTRIBUTORS BE LIABLE FOR ANY DIRECT, INDIRECT,
 *  INCIDENTAL, SPECIAL, EXEMPLARY, OR CONSEQUENTIAL DAMAGES (INCLUDING,
 *  BUT NOT LIMITED TO, PROCUREMENT OF SUBSTITUTE GOODS OR SERVICES;
 *  LOSS OF USE, DATA, OR PROFITS; OR BUSINESS INTERRUPTION) HOWEVER
 *  CAUSED AND ON ANY THEORY OF LIABILITY, WHETHER IN CONTRACT, STRICT
 *  LIABILITY, OR TORT (INCLUDING NEGLIGENCE OR OTHERWISE) ARISING IN
 *  ANY WAY OUT OF THE USE OF THIS SOFTWARE, EVEN IF ADVISED OF THE
 *  POSSIBILITY OF SUCH DAMAGE.
 *********************************************************************/

/* Author: Michael Ferguson, Ioan Sucan, E. Gil Jones */

#pragma once

#include <moveit_simple_controller_manager/action_based_controller_handle.h>
#include <control_msgs/action/gripper_command.hpp>
#include <set>

namespace moveit_simple_controller_manager
{
/*
 * This is an interface for a gripper using control_msgs/GripperCommandAction
 * action interface (single DOF).
 */
class GripperControllerHandle : public ActionBasedControllerHandle<control_msgs::action::GripperCommand>
{
public:
  /* Topics will map to name/ns/goal, name/ns/result, etc */
<<<<<<< HEAD
  GripperControllerHandle(const rclcpp::Node::SharedPtr& node, const std::string& name, const std::string& ns)
    : ActionBasedControllerHandle<control_msgs::action::GripperCommand>(
          node, name, ns, "moveit.simple_controller_manager.gripper_controller_handle")
=======
  GripperControllerHandle(const std::string& name, const std::string& ns, const double max_effort = 0.0)
    : ActionBasedControllerHandle<control_msgs::GripperCommandAction>(name, ns)
>>>>>>> a25515b7
    , allow_failure_(false)
    , parallel_jaw_gripper_(false)
    , max_effort_(max_effort)
  {
  }

  bool sendTrajectory(const moveit_msgs::msg::RobotTrajectory& trajectory) override
  {
    RCLCPP_DEBUG_STREAM(LOGGER, "Received new trajectory for " << name_);

    if (!controller_action_client_)
      return false;

    if (!isConnected())
    {
      RCLCPP_ERROR_STREAM(LOGGER, "Action client not connected to action server: " << getActionName());
      return false;
    }

    if (!trajectory.multi_dof_joint_trajectory.points.empty())
    {
      RCLCPP_ERROR(LOGGER, "Gripper cannot execute multi-dof trajectories.");
      return false;
    }

    if (trajectory.joint_trajectory.points.empty())
    {
      RCLCPP_ERROR(LOGGER, "GripperController requires at least one joint trajectory point.");
      return false;
    }

    // TODO(JafarAbdi): Enable when msg streaming operator is available
    // if (trajectory.joint_trajectory.points.size() > 1)
    // {
    //   RCLCPP_DEBUG_STREAM(LOGGER, "Trajectory: " << trajectory.joint_trajectory);
    // }

    if (trajectory.joint_trajectory.joint_names.empty())
    {
      RCLCPP_ERROR(LOGGER, "No joint names specified");
      return false;
    }

    std::vector<std::size_t> gripper_joint_indexes;
    for (std::size_t i = 0; i < trajectory.joint_trajectory.joint_names.size(); ++i)
    {
      if (command_joints_.find(trajectory.joint_trajectory.joint_names[i]) != command_joints_.end())
      {
        gripper_joint_indexes.push_back(i);
        if (!parallel_jaw_gripper_)
          break;
      }
    }

    if (gripper_joint_indexes.empty())
    {
      RCLCPP_WARN(LOGGER, "No command_joint was specified for the MoveIt controller gripper handle. \
                      Please see GripperControllerHandle::addCommandJoint() and \
                      GripperControllerHandle::setCommandJoint(). Assuming index 0.");
      gripper_joint_indexes.push_back(0);
    }

    // goal to be sent
    control_msgs::action::GripperCommand::Goal goal;
    goal.command.position = 0.0;

    // send last point
    int tpoint = trajectory.joint_trajectory.points.size() - 1;
    RCLCPP_DEBUG(LOGGER, "Sending command from trajectory point %d", tpoint);

    // fill in goal from last point
    for (std::size_t idx : gripper_joint_indexes)
    {
      if (trajectory.joint_trajectory.points[tpoint].positions.size() <= idx)
      {
        RCLCPP_ERROR(LOGGER, "GripperController expects a joint trajectory with one \
                         point that specifies at least the position of joint \
                         '%s', but insufficient positions provided",
                     trajectory.joint_trajectory.joint_names[idx].c_str());
        return false;
      }
      goal.command.position += trajectory.joint_trajectory.points[tpoint].positions[idx];

      if (trajectory.joint_trajectory.points[tpoint].effort.size() > idx)
      {
        goal.command.max_effort = trajectory.joint_trajectory.points[tpoint].effort[idx];
      }
      else
      {
        goal.command.max_effort = max_effort_;
      }
    }
    rclcpp_action::Client<control_msgs::action::GripperCommand>::SendGoalOptions send_goal_options;
    // Active callback
    send_goal_options.goal_response_callback =
        [this](std::shared_future<rclcpp_action::Client<control_msgs::action::GripperCommand>::GoalHandle::SharedPtr>
               /* unused-arg */) { RCLCPP_DEBUG_STREAM(LOGGER, name_ << " started execution"); };
    // Send goal
    auto current_goal_future = controller_action_client_->async_send_goal(goal, send_goal_options);
    current_goal_ = current_goal_future.get();
    if (!current_goal_)
    {
      RCLCPP_ERROR(LOGGER, "Goal was rejected by server");
      return false;
    }

    done_ = false;
    last_exec_ = moveit_controller_manager::ExecutionStatus::RUNNING;
    return true;
  }

  void setCommandJoint(const std::string& name)
  {
    command_joints_.clear();
    addCommandJoint(name);
  }

  void addCommandJoint(const std::string& name)
  {
    command_joints_.insert(name);
  }

  void allowFailure(bool allow)
  {
    allow_failure_ = allow;
  }

  void setParallelJawGripper(const std::string& left, const std::string& right)
  {
    addCommandJoint(left);
    addCommandJoint(right);
    parallel_jaw_gripper_ = true;
  }

private:
  void controllerDoneCallback(
      const rclcpp_action::ClientGoalHandle<control_msgs::action::GripperCommand>::WrappedResult& wrapped_result) override
  {
    if (wrapped_result.code == rclcpp_action::ResultCode::ABORTED && allow_failure_)
      finishControllerExecution(rclcpp_action::ResultCode::SUCCEEDED);
    else
      finishControllerExecution(wrapped_result.code);
  }

  /*
   * Some gripper drivers may indicate a failure if they do not close all the way when
   * an object is in the gripper.
   */
  bool allow_failure_;

  /*
   * A common setup is where there are two joints that each move
   * half the overall distance. Thus, the command to the gripper
   * should be the sum of the two joint distances.
   *
   * When this is set, command_joints_ should be of size 2,
   * and the command will be the sum of the two joints.
   */
  bool parallel_jaw_gripper_;

  /*
   * The ``max_effort`` used in the GripperCommand message when no ``max_effort`` was
   * specified in the requested trajectory. Defaults to ``0.0``.
   */
  double max_effort_;

  /*
   * A GripperCommand message has only a single float64 for the
   * "command", thus only a single joint angle can be sent -- however,
   * due to the complexity of making grippers look correct in a URDF,
   * they typically have >1 joints. The "command_joint" is the joint
   * whose position value will be sent in the GripperCommand action. A
   * set of names is provided for acceptable joint names. If any of
   * the joints specified is found, the value corresponding to that
   * joint is considered the command.
   */
  std::set<std::string> command_joints_;
};  // namespace moveit_simple_controller_manager

}  // end namespace moveit_simple_controller_manager<|MERGE_RESOLUTION|>--- conflicted
+++ resolved
@@ -51,14 +51,10 @@
 {
 public:
   /* Topics will map to name/ns/goal, name/ns/result, etc */
-<<<<<<< HEAD
-  GripperControllerHandle(const rclcpp::Node::SharedPtr& node, const std::string& name, const std::string& ns)
+  GripperControllerHandle(const rclcpp::Node::SharedPtr& node, const std::string& name, const std::string& ns,
+                          const double max_effort = 0.0)
     : ActionBasedControllerHandle<control_msgs::action::GripperCommand>(
           node, name, ns, "moveit.simple_controller_manager.gripper_controller_handle")
-=======
-  GripperControllerHandle(const std::string& name, const std::string& ns, const double max_effort = 0.0)
-    : ActionBasedControllerHandle<control_msgs::GripperCommandAction>(name, ns)
->>>>>>> a25515b7
     , allow_failure_(false)
     , parallel_jaw_gripper_(false)
     , max_effort_(max_effort)
