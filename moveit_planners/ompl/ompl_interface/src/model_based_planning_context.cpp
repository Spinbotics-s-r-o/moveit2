--- conflicted
+++ resolved
@@ -72,14 +72,10 @@
 #include "ompl/base/objectives/MaximizeMinClearanceObjective.h"
 #include <ompl/geometric/planners/prm/LazyPRM.h>
 
-<<<<<<< HEAD
-static const rclcpp::Logger LOGGER = rclcpp::get_logger("moveit_ompl_planning.model_based_planning_context");
-=======
 namespace ompl_interface
 {
-constexpr char LOGNAME[] = "model_based_planning_context";
+static const rclcpp::Logger LOGGER = rclcpp::get_logger("moveit.ompl_planning.model_based_planning_context");
 }  // namespace ompl_interface
->>>>>>> 576c39c3
 
 ompl_interface::ModelBasedPlanningContext::ModelBasedPlanningContext(const std::string& name,
                                                                      const ModelBasedPlanningContextSpecification& spec)
@@ -134,11 +130,7 @@
     if (constraint_approx)
     {
       getOMPLStateSpace()->setInterpolationFunction(constraint_approx->getInterpolationFunction());
-<<<<<<< HEAD
       RCLCPP_INFO(LOGGER, "Using precomputed interpolation states");
-=======
-      ROS_INFO_NAMED(LOGNAME, "Using precomputed interpolation states");
->>>>>>> 576c39c3
     }
   }
 
@@ -151,11 +143,7 @@
 {
   if (!spec_.state_space_)
   {
-<<<<<<< HEAD
     RCLCPP_ERROR(LOGGER, "No state space is configured yet");
-=======
-    ROS_ERROR_NAMED(LOGNAME, "No state space is configured yet");
->>>>>>> 576c39c3
     return;
   }
   ob::ProjectionEvaluatorPtr projection_eval = getProjectionEvaluator(peval);
@@ -172,15 +160,9 @@
     if (getRobotModel()->hasLinkModel(link_name))
       return ob::ProjectionEvaluatorPtr(new ProjectionEvaluatorLinkPose(this, link_name));
     else
-<<<<<<< HEAD
       RCLCPP_ERROR(LOGGER, "Attempted to set projection evaluator with respect to position of link '%s', "
                            "but that link is not known to the kinematic model.",
                    link_name.c_str());
-=======
-      ROS_ERROR_NAMED(LOGNAME, "Attempted to set projection evaluator with respect to position of link '%s', "
-                               "but that link is not known to the kinematic model.",
-                      link_name.c_str());
->>>>>>> 576c39c3
   }
   else if (peval.find_first_of("joints(") == 0 && peval[peval.length() - 1] == ')')
   {
@@ -202,7 +184,6 @@
             j.push_back(idx + q);
         }
         else
-<<<<<<< HEAD
           RCLCPP_WARN(LOGGER, "%s: Ignoring joint '%s' in projection since it has 0 DOF", name_.c_str(), joint.c_str());
       }
       else
@@ -212,27 +193,11 @@
     }
     if (j.empty())
       RCLCPP_ERROR(LOGGER, "%s: No valid joints specified for joint projection", name_.c_str());
-=======
-          ROS_WARN_NAMED(LOGNAME, "%s: Ignoring joint '%s' in projection since it has 0 DOF", name_.c_str(),
-                         joint.c_str());
-      }
-      else
-        ROS_ERROR_NAMED(LOGNAME, "%s: Attempted to set projection evaluator with respect to value of joint "
-                                 "'%s', but that joint is not known to the group '%s'.",
-                        name_.c_str(), joint.c_str(), getGroupName().c_str());
-    }
-    if (j.empty())
-      ROS_ERROR_NAMED(LOGNAME, "%s: No valid joints specified for joint projection", name_.c_str());
->>>>>>> 576c39c3
     else
       return ob::ProjectionEvaluatorPtr(new ProjectionEvaluatorJointValue(this, j));
   }
   else
-<<<<<<< HEAD
     RCLCPP_ERROR(LOGGER, "Unable to allocate projection evaluator based on description: '%s'", peval.c_str());
-=======
-    ROS_ERROR_NAMED(LOGNAME, "Unable to allocate projection evaluator based on description: '%s'", peval.c_str());
->>>>>>> 576c39c3
   return ob::ProjectionEvaluatorPtr();
 }
 
@@ -241,19 +206,11 @@
 {
   if (spec_.state_space_.get() != state_space)
   {
-<<<<<<< HEAD
     RCLCPP_ERROR(LOGGER, "%s: Attempted to allocate a state sampler for an unknown state space", name_.c_str());
     return ompl::base::StateSamplerPtr();
   }
 
   RCLCPP_DEBUG(LOGGER, "%s: Allocating a new state sampler (attempts to use path constraints)", name_.c_str());
-=======
-    ROS_ERROR_NAMED(LOGNAME, "%s: Attempted to allocate a state sampler for an unknown state space", name_.c_str());
-    return ompl::base::StateSamplerPtr();
-  }
-
-  ROS_DEBUG_NAMED(LOGNAME, "%s: Allocating a new state sampler (attempts to use path constraints)", name_.c_str());
->>>>>>> 576c39c3
 
   if (path_constraints_)
   {
@@ -270,15 +227,9 @@
           ompl::base::StateSamplerPtr state_sampler = state_sampler_allocator(state_space);
           if (state_sampler)
           {
-<<<<<<< HEAD
             RCLCPP_INFO(LOGGER,
                         "%s: Using precomputed state sampler (approximated constraint space) for constraint '%s'",
                         name_.c_str(), path_constraints_msg_.name.c_str());
-=======
-            ROS_INFO_NAMED(LOGNAME,
-                           "%s: Using precomputed state sampler (approximated constraint space) for constraint '%s'",
-                           name_.c_str(), path_constraints_msg_.name.c_str());
->>>>>>> 576c39c3
             return state_sampler;
           }
         }
@@ -292,19 +243,11 @@
 
     if (constraint_sampler)
     {
-<<<<<<< HEAD
       RCLCPP_INFO(LOGGER, "%s: Allocating specialized state sampler for state space", name_.c_str());
       return ob::StateSamplerPtr(new ConstrainedSampler(this, constraint_sampler));
     }
   }
   RCLCPP_DEBUG(LOGGER, "%s: Allocating default state sampler for state space", name_.c_str());
-=======
-      ROS_INFO_NAMED(LOGNAME, "%s: Allocating specialized state sampler for state space", name_.c_str());
-      return ob::StateSamplerPtr(new ConstrainedSampler(this, constraint_sampler));
-    }
-  }
-  ROS_DEBUG_NAMED(LOGNAME, "%s: Allocating default state sampler for state space", name_.c_str());
->>>>>>> 576c39c3
   return state_space->allocDefaultStateSampler();
 }
 
@@ -413,11 +356,7 @@
   if (it == cfg.end())
   {
     if (name_ != getGroupName())
-<<<<<<< HEAD
       RCLCPP_WARN(LOGGER, "%s: Attribute 'type' not specified in planner configuration", name_.c_str());
-=======
-      ROS_WARN_NAMED(LOGNAME, "%s: Attribute 'type' not specified in planner configuration", name_.c_str());
->>>>>>> 576c39c3
   }
   else
   {
@@ -426,15 +365,9 @@
     const std::string planner_name = getGroupName() + "/" + name_;
     ompl_simple_setup_->setPlannerAllocator(
         std::bind(spec_.planner_selector_(type), std::placeholders::_1, planner_name, std::cref(spec_)));
-<<<<<<< HEAD
     RCLCPP_INFO(LOGGER, "Planner configuration '%s' will use planner '%s'. "
                         "Additional configuration parameters will be set when the planner is constructed.",
                 name_.c_str(), type.c_str());
-=======
-    ROS_INFO_NAMED(LOGNAME, "Planner configuration '%s' will use planner '%s'. "
-                            "Additional configuration parameters will be set when the planner is constructed.",
-                   name_.c_str(), type.c_str());
->>>>>>> 576c39c3
   }
 
   // call the setParams() after setup(), so we know what the params are
@@ -449,21 +382,12 @@
   if (wparams.min_corner.x == wparams.max_corner.x && wparams.min_corner.x == 0.0 &&
       wparams.min_corner.y == wparams.max_corner.y && wparams.min_corner.y == 0.0 &&
       wparams.min_corner.z == wparams.max_corner.z && wparams.min_corner.z == 0.0)
-<<<<<<< HEAD
     RCLCPP_WARN(LOGGER, "It looks like the planning volume was not specified.");
 
   RCLCPP_DEBUG(LOGGER, "%s: Setting planning volume (affects SE2 & SE3 joints only) to x = [%f, %f], y = "
                        "[%f, %f], z = [%f, %f]",
                name_.c_str(), wparams.min_corner.x, wparams.max_corner.x, wparams.min_corner.y, wparams.max_corner.y,
                wparams.min_corner.z, wparams.max_corner.z);
-=======
-    ROS_WARN_NAMED(LOGNAME, "It looks like the planning volume was not specified.");
-
-  ROS_DEBUG_NAMED(LOGNAME, "%s: Setting planning volume (affects SE2 & SE3 joints only) to x = [%f, %f], y = "
-                           "[%f, %f], z = [%f, %f]",
-                  name_.c_str(), wparams.min_corner.x, wparams.max_corner.x, wparams.min_corner.y, wparams.max_corner.y,
-                  wparams.min_corner.z, wparams.max_corner.z);
->>>>>>> 576c39c3
 
   spec_.state_space_->setPlanningVolume(wparams.min_corner.x, wparams.max_corner.x, wparams.min_corner.y,
                                         wparams.max_corner.y, wparams.min_corner.z, wparams.max_corner.z);
@@ -549,11 +473,7 @@
   if (!goals.empty())
     return goals.size() == 1 ? goals[0] : ompl::base::GoalPtr(new GoalSampleableRegionMux(goals));
   else
-<<<<<<< HEAD
     RCLCPP_ERROR(LOGGER, "Unable to construct goal representation");
-=======
-    ROS_ERROR_NAMED(LOGNAME, "Unable to construct goal representation");
->>>>>>> 576c39c3
 
   return ob::GoalPtr();
 }
@@ -569,11 +489,7 @@
   boost::split(termination_and_params, termination_string, boost::is_any_of("[ ,]"));
 
   if (termination_and_params.empty())
-<<<<<<< HEAD
     RCLCPP_ERROR(LOGGER, "Termination condition not specified");
-=======
-    ROS_ERROR_NAMED(LOGNAME, "Termination condition not specified");
->>>>>>> 576c39c3
   // Terminate if a maximum number of iterations is exceeded or a timeout occurs.
   // The semantics of "iterations" are planner-specific, but typically it corresponds to the number of times
   // an attempt was made to grow a roadmap/tree.
@@ -584,11 +500,7 @@
           ob::timedPlannerTerminationCondition(timeout - ompl::time::seconds(ompl::time::now() - start)),
           ob::IterationTerminationCondition(std::stoul(termination_and_params[1])));
     else
-<<<<<<< HEAD
       RCLCPP_ERROR(LOGGER, "Missing argument to Iteration termination condition");
-=======
-      ROS_ERROR_NAMED(LOGNAME, "Missing argument to Iteration termination condition");
->>>>>>> 576c39c3
   }
 // TODO: remove when ROS Melodic and older are no longer supported
 #if OMPL_VERSION_VALUE >= 1005000
@@ -619,11 +531,7 @@
         ob::exactSolnPlannerTerminationCondition(ompl_simple_setup_->getProblemDefinition()));
   }
   else
-<<<<<<< HEAD
     RCLCPP_ERROR(LOGGER, "Unknown planner termination condition");
-=======
-    ROS_ERROR_NAMED(LOGNAME, "Unknown planner termination condition");
->>>>>>> 576c39c3
 
   // return a planner termination condition to suppress compiler warning
   return ob::plannerAlwaysTerminatingCondition();
@@ -690,11 +598,7 @@
 
   if (goal_constraints_.empty())
   {
-<<<<<<< HEAD
     RCLCPP_WARN(LOGGER, "%s: No goal constraints specified. There is no problem to solve.", name_.c_str());
-=======
-    ROS_WARN_NAMED(LOGNAME, "%s: No goal constraints specified. There is no problem to solve.", name_.c_str());
->>>>>>> 576c39c3
     if (error)
       error->val = moveit_msgs::msg::MoveItErrorCodes::INVALID_GOAL_CONSTRAINTS;
     return false;
@@ -759,17 +663,10 @@
   stopSampling();
   int v = ompl_simple_setup_->getSpaceInformation()->getMotionValidator()->getValidMotionCount();
   int iv = ompl_simple_setup_->getSpaceInformation()->getMotionValidator()->getInvalidMotionCount();
-<<<<<<< HEAD
   RCLCPP_DEBUG(LOGGER, "There were %d valid motions and %d invalid motions.", v, iv);
 
   if (ompl_simple_setup_->getProblemDefinition()->hasApproximateSolution())
     RCLCPP_WARN(LOGGER, "Computed solution is approximate");
-=======
-  ROS_DEBUG_NAMED(LOGNAME, "There were %d valid motions and %d invalid motions.", v, iv);
-
-  if (ompl_simple_setup_->getProblemDefinition()->hasApproximateSolution())
-    ROS_WARN_NAMED(LOGNAME, "Computed solution is approximate");
->>>>>>> 576c39c3
 }
 
 bool ompl_interface::ModelBasedPlanningContext::solve(planning_interface::MotionPlanResponse& res)
@@ -787,13 +684,8 @@
       interpolateSolution();
 
     // fill the response
-<<<<<<< HEAD
     RCLCPP_DEBUG(LOGGER, "%s: Returning successful solution with %lu states", getName().c_str(),
                  getOMPLSimpleSetup()->getSolutionPath().getStateCount());
-=======
-    ROS_DEBUG_NAMED(LOGNAME, "%s: Returning successful solution with %lu states", getName().c_str(),
-                    getOMPLSimpleSetup()->getSolutionPath().getStateCount());
->>>>>>> 576c39c3
 
     res.trajectory_.reset(new robot_trajectory::RobotTrajectory(getRobotModel(), getGroupName()));
     getSolutionPath(*res.trajectory_);
@@ -802,13 +694,8 @@
   }
   else
   {
-<<<<<<< HEAD
     RCLCPP_INFO(LOGGER, "Unable to solve the planning problem");
     res.error_code_.val = moveit_msgs::msg::MoveItErrorCodes::PLANNING_FAILED;
-=======
-    ROS_INFO_NAMED(LOGNAME, "Unable to solve the planning problem");
-    res.error_code_.val = moveit_msgs::MoveItErrorCodes::PLANNING_FAILED;
->>>>>>> 576c39c3
     return false;
   }
 }
@@ -850,24 +737,14 @@
     }
 
     // fill the response
-<<<<<<< HEAD
     RCLCPP_DEBUG(LOGGER, "%s: Returning successful solution with %lu states", getName().c_str(),
                  getOMPLSimpleSetup()->getSolutionPath().getStateCount());
-=======
-    ROS_DEBUG_NAMED(LOGNAME, "%s: Returning successful solution with %lu states", getName().c_str(),
-                    getOMPLSimpleSetup()->getSolutionPath().getStateCount());
->>>>>>> 576c39c3
     return true;
   }
   else
   {
-<<<<<<< HEAD
     RCLCPP_INFO(LOGGER, "Unable to solve the planning problem");
     res.error_code_.val = moveit_msgs::msg::MoveItErrorCodes::PLANNING_FAILED;
-=======
-    ROS_INFO_NAMED(LOGNAME, "Unable to solve the planning problem");
-    res.error_code_.val = moveit_msgs::MoveItErrorCodes::PLANNING_FAILED;
->>>>>>> 576c39c3
     return false;
   }
 }
@@ -881,11 +758,7 @@
   bool result = false;
   if (count <= 1 || multi_query_planning_enabled_)  // multi-query planners should always run in single instances
   {
-<<<<<<< HEAD
     RCLCPP_DEBUG(LOGGER, "%s: Solving the planning problem once...", name_.c_str());
-=======
-    ROS_DEBUG_NAMED(LOGNAME, "%s: Solving the planning problem once...", name_.c_str());
->>>>>>> 576c39c3
     ob::PlannerTerminationCondition ptc = constructPlannerTerminationCondition(timeout, start);
     registerTerminationCondition(ptc);
     result = ompl_simple_setup_->solve(ptc) == ompl::base::PlannerStatus::EXACT_SOLUTION;
@@ -894,11 +767,7 @@
   }
   else
   {
-<<<<<<< HEAD
     RCLCPP_DEBUG(LOGGER, "%s: Solving the planning problem %u times...", name_.c_str(), count);
-=======
-    ROS_DEBUG_NAMED(LOGNAME, "%s: Solving the planning problem %u times...", name_.c_str(), count);
->>>>>>> 576c39c3
     ompl_parallel_plan_.clearHybridizationPaths();
     if (count <= max_planning_threads_)
     {
@@ -985,11 +854,7 @@
     constraints_library_->saveConstraintApproximations(constraint_path);
     return true;
   }
-<<<<<<< HEAD
   RCLCPP_WARN(LOGGER, "ROS param 'constraint_approximations' not found. Unable to save constraint approximations");
-=======
-  ROS_WARN_NAMED(LOGNAME, "ROS param 'constraint_approximations' not found. Unable to save constraint approximations");
->>>>>>> 576c39c3
   return false;
 }
 
