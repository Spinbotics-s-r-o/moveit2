--- conflicted
+++ resolved
@@ -42,30 +42,20 @@
 #include <moveit/utils/lexical_casts.h>
 #include <fstream>
 
-<<<<<<< HEAD
 static const rclcpp::Logger LOGGER = rclcpp::get_logger("moveit_ompl_planning.ompl_interface");
 
-ompl_interface::OMPLInterface::OMPLInterface(const robot_model::RobotModelConstPtr& robot_model,
+ompl_interface::OMPLInterface::OMPLInterface(const moveit::core::RobotModelConstPtr& robot_model,
                                              const rclcpp::Node::SharedPtr& node,
                                              const std::string& parameter_namespace)
   : node_(node)
   , parameter_namespace_(parameter_namespace)
-=======
-ompl_interface::OMPLInterface::OMPLInterface(const moveit::core::RobotModelConstPtr& robot_model,
-                                             const ros::NodeHandle& nh)
-  : nh_(nh)
->>>>>>> a5864ccc
   , robot_model_(robot_model)
   , constraint_sampler_manager_(new constraint_samplers::ConstraintSamplerManager())
   , context_manager_(robot_model, constraint_sampler_manager_)
   , use_constraints_approximations_(true)
   , simplify_solutions_(true)
 {
-<<<<<<< HEAD
-  RCLCPP_INFO(LOGGER, "Initializing OMPL interface using ROS parameters");
-=======
-  ROS_DEBUG("Initializing OMPL interface using ROS parameters");
->>>>>>> a5864ccc
+  RCLCPP_DEBUG(LOGGER, "Initializing OMPL interface using ROS parameters");
   loadPlannerConfigurations();
   loadConstraintSamplers();
 }
@@ -82,11 +72,7 @@
   , use_constraints_approximations_(true)
   , simplify_solutions_(true)
 {
-<<<<<<< HEAD
-  RCLCPP_INFO(LOGGER, "Initializing OMPL interface using specified configuration");
-=======
-  ROS_DEBUG("Initializing OMPL interface using specified configuration");
->>>>>>> a5864ccc
+  RCLCPP_DEBUG(LOGGER, "Initializing OMPL interface using specified configuration");
   setPlannerConfigurations(pconfig);
   loadConstraintSamplers();
 }
